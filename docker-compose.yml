version: '3.7'
services:
  gateway:
    build:
      context: .
      target: base
    command: sh -c "yarn && yarn build && (yarn watch:server & yarn watch & wait)"
    environment:
      - PORT=${PORT}
      - ENVIRONMENT={ENVIRONMENT}
      - IDAPI_CLIENT_ACCESS_TOKEN=${IDAPI_CLIENT_ACCESS_TOKEN}
      - IDAPI_BASE_URL=${IDAPI_BASE_URL}
      - PLAY_SESSION_COOKIE_SECRET=${PLAY_SESSION_COOKIE_SECRET}
      - BASE_URI=${BASE_URI}
      - DEFAULT_RETURN_URI=${DEFAULT_RETURN_URI}
      - STAGE=${STAGE}
      - SIGN_IN_PAGE_URL=${SIGN_IN_PAGE_URL}
      - IS_HTTPS=${IS_HTTPS}
      - APP_SECRET=${APP_SECRET}
<<<<<<< HEAD
      - OKTA_DOMAIN=${OKTA_DOMAIN}
      - OKTA_CUSTOM_OAUTH_SERVER=${OKTA_CUSTOM_OAUTH_SERVER}
      - OKTA_CLIENT_ID=${OKTA_CLIENT_ID}
      - OKTA_CLIENT_SECRET=${OKTA_CLIENT_SECRET}
=======
      - GOOGLE_RECAPTCHA_SITE_KEY=${GOOGLE_RECAPTCHA_SITE_KEY}
      - GOOGLE_RECAPTCHA_SECRET_KEY=${GOOGLE_RECAPTCHA_SECRET_KEY}
      - ENCRYPTION_SECRET_KEY=${ENCRYPTION_SECRET_KEY}
      - OAUTH_BASE_URL=${OAUTH_BASE_URL}
>>>>>>> 49b1b0c4
    ports:
      - '${PORT}:${PORT}'
      - '9229:9229' # debugging port
    volumes:
      - .:/app/
      - ~/.aws/credentials:/root/.aws/credentials:ro<|MERGE_RESOLUTION|>--- conflicted
+++ resolved
@@ -17,17 +17,14 @@
       - SIGN_IN_PAGE_URL=${SIGN_IN_PAGE_URL}
       - IS_HTTPS=${IS_HTTPS}
       - APP_SECRET=${APP_SECRET}
-<<<<<<< HEAD
       - OKTA_DOMAIN=${OKTA_DOMAIN}
       - OKTA_CUSTOM_OAUTH_SERVER=${OKTA_CUSTOM_OAUTH_SERVER}
       - OKTA_CLIENT_ID=${OKTA_CLIENT_ID}
       - OKTA_CLIENT_SECRET=${OKTA_CLIENT_SECRET}
-=======
       - GOOGLE_RECAPTCHA_SITE_KEY=${GOOGLE_RECAPTCHA_SITE_KEY}
       - GOOGLE_RECAPTCHA_SECRET_KEY=${GOOGLE_RECAPTCHA_SECRET_KEY}
       - ENCRYPTION_SECRET_KEY=${ENCRYPTION_SECRET_KEY}
       - OAUTH_BASE_URL=${OAUTH_BASE_URL}
->>>>>>> 49b1b0c4
     ports:
       - '${PORT}:${PORT}'
       - '9229:9229' # debugging port
