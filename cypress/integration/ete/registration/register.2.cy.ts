import { randomMailosaurEmail } from '../../../support/commands/testUser';

describe('Registration flow', () => {
  context('Terms and Conditions links', () => {
    it('links to the Google terms of service page', () => {
      const googleTermsUrl = 'https://policies.google.com/terms';
      // Intercept the external redirect page.
      // We just want to check that the redirect happens, not that the page loads.
      cy.intercept('GET', googleTermsUrl, (req) => {
        req.reply(200);
      });
      cy.visit('/signin?useIdapi=true');
      cy.contains('terms of service').click();
      cy.url().should('eq', googleTermsUrl);
    });

    it('links to the Google privacy policy page', () => {
      const googlePrivacyPolicyUrl = 'https://policies.google.com/privacy';
      // Intercept the external redirect page.
      // We just want to check that the redirect happens, not that the page loads.
      cy.intercept('GET', googlePrivacyPolicyUrl, (req) => {
        req.reply(200);
      });
      cy.visit('/signin?useIdapi=true');
      cy.contains('This site is protected by reCAPTCHA and the Google')
        .contains('privacy policy')
        .click();
      cy.url().should('eq', googlePrivacyPolicyUrl);
    });

    it('links to the Guardian terms and conditions page', () => {
      const guardianTermsOfServiceUrl =
        'https://www.theguardian.com/help/terms-of-service';
      // Intercept the external redirect page.
      // We just want to check that the redirect happens, not that the page loads.
      cy.intercept('GET', guardianTermsOfServiceUrl, (req) => {
        req.reply(200);
      });
      cy.visit('/signin?useIdapi=true');
      cy.contains('terms & conditions').click();
      cy.url().should('eq', guardianTermsOfServiceUrl);
    });

    it('links to the Guardian privacy policy page', () => {
      const guardianPrivacyPolicyUrl =
        'https://www.theguardian.com/help/privacy-policy';
      // Intercept the external redirect page.
      // We just want to check that the redirect happens, not that the page loads.
      cy.intercept('GET', guardianPrivacyPolicyUrl, (req) => {
        req.reply(200);
      });
      cy.visit('/signin?useIdapi=true');
      cy.contains('For information about how we use your data')
        .contains('privacy policy')
        .click();
      cy.url().should('eq', guardianPrivacyPolicyUrl);
    });

    it('links to the Guardian jobs terms and conditions page when jobs clientId set', () => {
      const guardianJobsTermsOfServiceUrl =
        'https://jobs.theguardian.com/terms-and-conditions/';
      // Intercept the external redirect page.
      // We just want to check that the redirect happens, not that the page loads.
      cy.intercept('GET', guardianJobsTermsOfServiceUrl, (req) => {
        req.reply(200);
      });
      cy.visit('/signin?clientId=jobs&useIdapi=true');
      cy.contains("Guardian's Jobs terms & conditions").click();
      cy.url().should('eq', guardianJobsTermsOfServiceUrl);
    });

    it('links to the Guardian jobs privacy policy page when jobs clientId set', () => {
      const guardianJobsPrivacyPolicyUrl =
        'https://jobs.theguardian.com/privacy-policy/';
      // Intercept the external redirect page.
      // We just want to check that the redirect happens, not that the page loads.
      cy.intercept('GET', guardianJobsPrivacyPolicyUrl, (req) => {
        req.reply(200);
      });
      cy.visit('/signin?clientId=jobs&useIdapi=true');
      cy.contains('For information about how we use your data')
        .contains("Guardian Jobs' privacy policy")
        .click();
      cy.url().should('eq', guardianJobsPrivacyPolicyUrl);
    });
  });
  it('persists the clientId when navigating away', () => {
    cy.visit('/register?clientId=jobs&useIdapi=true');
    cy.contains('Sign in').click();
    cy.url().should('contain', 'clientId=jobs');
  });
  it('does not proceed when no email provided', () => {
<<<<<<< HEAD
    cy.visit('/register?useIdapi=true');
    cy.get('[data-cy="register-button"]').click();
=======
    cy.visit('/register');
    cy.get('[data-cy="main-form-submit-button"]').click();
>>>>>>> bac12383
    // check that form isn't submitted
    cy.url().should('not.contain', 'returnUrl');
    cy.contains('Please enter your email.');
  });

  it('does not proceed when invalid email provided', () => {
    cy.visit('/register?useIdapi=true');
    const invalidEmail = 'invalid.email.com';
    cy.get('input[name=email]').type(invalidEmail);
    cy.get('[data-cy="main-form-submit-button"]').click();
    // check that form isn't submitted
    cy.url().should('not.contain', 'returnUrl');
    cy.contains('Please enter a valid email format.');
  });

  it('successfully registers using an email with no existing account', () => {
    const encodedReturnUrl =
      'https%3A%2F%2Fm.code.dev-theguardian.com%2Ftravel%2F2019%2Fdec%2F18%2Ffood-culture-tour-bethlehem-palestine-east-jerusalem-photo-essay';
    const encodedRef = 'https%3A%2F%2Fm.theguardian.com';
    const refViewId = 'testRefViewId';
    const clientId = 'jobs';
    const unregisteredEmail = randomMailosaurEmail();

    cy.visit(
      `/register?returnUrl=${encodedReturnUrl}&ref=${encodedRef}&refViewId=${refViewId}&clientId=${clientId}&useIdapi=true`,
    );
    const timeRequestWasMade = new Date();
    cy.get('input[name=email]').type(unregisteredEmail);
    cy.get('[data-cy="main-form-submit-button"]').click();

    cy.contains('Check your email inbox');
    cy.contains(unregisteredEmail);
    cy.contains('Resend email');
    cy.contains('Change email address');

    cy.checkForEmailAndGetDetails(
      unregisteredEmail,
      timeRequestWasMade,
      /welcome\/([^"]*)/,
    ).then(({ body, token }) => {
      expect(body).to.have.string('Complete registration');
      expect(body).to.have.string('returnUrl=' + encodedReturnUrl);
      expect(body).to.have.string('ref=' + encodedRef);
      expect(body).to.have.string('refViewId=' + refViewId);
      expect(body).to.have.string('clientId=' + clientId);
      cy.visit(`/welcome/${token}`);
      cy.contains('Save and continue');
    });
  });

  it('sends user an account exists email for user with existing account with password trying to register, clicks sign in, taken to /signin', () => {
    cy.createTestUser({
      isUserEmailValidated: true,
    })?.then(({ emailAddress }) => {
      cy.visit('/register?useIdapi=true');
      const timeRequestWasMade = new Date();

      cy.get('input[name=email]').type(emailAddress);
      cy.get('[data-cy="main-form-submit-button"]').click();

      cy.contains('Check your email inbox');
      cy.contains(emailAddress);
      cy.contains('Resend email');
      cy.contains('Change email address');

      cy.checkForEmailAndGetDetails(emailAddress, timeRequestWasMade).then(
        ({ links, body }) => {
          expect(body).to.have.string('This account already exists');
          expect(body).to.have.string('Sign in');
          expect(body).to.have.string('Reset password');

          expect(links.length).to.eq(3);

          const signInLink = links.find((link) => link.text === 'Sign in');

          expect(signInLink).not.to.be.undefined;
          expect(signInLink?.href ?? '').to.include('/signin');

          const signInUrl = new URL(signInLink?.href ?? '');

          cy.visit(signInUrl.pathname);
          cy.url().should('include', '/signin');
        },
      );
    });
  });

  it('sends user an account exists email for user with existing account with password trying to register, clicks reset password on email', () => {
    cy.createTestUser({
      isUserEmailValidated: true,
    })?.then(({ emailAddress }) => {
      cy.visit('/register?useIdapi=true');
      const timeRequestWasMade = new Date();

      cy.get('input[name=email]').type(emailAddress);
      cy.get('[data-cy="main-form-submit-button"]').click();

      cy.contains('Check your email inbox');
      cy.contains(emailAddress);
      cy.contains('Resend email');
      cy.contains('Change email address');

      cy.checkForEmailAndGetDetails(
        emailAddress,
        timeRequestWasMade,
        /\/reset-password\/([^"]*)/,
      ).then(({ links, body, token }) => {
        expect(body).to.have.string('This account already exists');
        expect(body).to.have.string('Sign in');
        expect(body).to.have.string('Reset password');
        expect(body).to.have.string('This link is valid for 60 minutes.');

        expect(links.length).to.eq(3);

        const passwordResetLink = links.find(
          (link) => link.text === 'Reset password',
        );

        expect(passwordResetLink).not.to.be.undefined;

        cy.visit(`/reset-password/${token}`);
        cy.contains('Reset password');
      });
    });
  });

  it('sends user an account exists without password email for user with existing account without password trying to register, clicks create password on email', () => {
    cy.createTestUser({
      isUserEmailValidated: false,
      isGuestUser: true,
    })?.then(({ emailAddress }) => {
      cy.visit('/register?useIdapi=true');
      const timeRequestWasMade = new Date();

      cy.get('input[name=email]').type(emailAddress);
      cy.get('[data-cy="main-form-submit-button"]').click();

      cy.contains('Check your email inbox');
      cy.contains(emailAddress);
      cy.contains('Resend email');
      cy.contains('Change email address');

      cy.checkForEmailAndGetDetails(
        emailAddress,
        timeRequestWasMade,
        /\/set-password\/([^"]*)/,
      ).then(({ links, body, token }) => {
        expect(body).to.have.string('This account already exists');
        expect(body).to.have.string(
          'To continue to your account please click below to create a password.',
        );
        expect(body).to.have.string('This link is valid for 60 minutes.');
        expect(body).to.have.string('Create password');

        expect(links.length).to.eq(2);

        const createPasswordLink = links.find(
          (link) => link.text === 'Create password',
        );

        expect(createPasswordLink).not.to.be.undefined;

        cy.visit(`/set-password/${token}`);
        cy.contains('Create password');
      });
    });
  });

  it('shows reCAPTCHA errors when the user tries to register offline and allows registration when back online', () => {
    const unregisteredEmail = randomMailosaurEmail();

    cy.visit('/register?useIdapi=true');

    // Simulate going offline by failing to reCAPTCHA POST request.
    cy.intercept({
      method: 'POST',
      url: 'https://www.google.com/recaptcha/api2/**',
      times: 1,
    });

    cy.get('input[name=email').type(unregisteredEmail);
    cy.get('[data-cy="main-form-submit-button"]').click();
    cy.contains('Google reCAPTCHA verification failed. Please try again.');

    // On second click, an expanded error is shown.
    cy.get('[data-cy="main-form-submit-button"]').click();

    cy.contains('Google reCAPTCHA verification failed.');
    cy.contains('Report this error').should(
      'have.attr',
      'href',
      'https://manage.theguardian.com/help-centre/contact-us',
    );
    cy.contains('If the problem persists please try the following:');

    const timeRequestWasMade = new Date();
    cy.get('[data-cy="main-form-submit-button"]').click();

    cy.contains(
      'Google reCAPTCHA verification failed. Please try again.',
    ).should('not.exist');

    cy.contains('Check your email inbox');
    cy.contains(unregisteredEmail);
    cy.checkForEmailAndGetDetails(unregisteredEmail, timeRequestWasMade).then(
      ({ body }) => {
        expect(body).to.have.string('Complete registration');
      },
    );
  });
});<|MERGE_RESOLUTION|>--- conflicted
+++ resolved
@@ -90,13 +90,8 @@
     cy.url().should('contain', 'clientId=jobs');
   });
   it('does not proceed when no email provided', () => {
-<<<<<<< HEAD
     cy.visit('/register?useIdapi=true');
-    cy.get('[data-cy="register-button"]').click();
-=======
-    cy.visit('/register');
-    cy.get('[data-cy="main-form-submit-button"]').click();
->>>>>>> bac12383
+    cy.get('[data-cy="main-form-submit-button"]').click();
     // check that form isn't submitted
     cy.url().should('not.contain', 'returnUrl');
     cy.contains('Please enter your email.');
