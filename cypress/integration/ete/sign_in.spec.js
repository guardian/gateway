--- conflicted
+++ resolved
@@ -7,14 +7,9 @@
   password: 'existing_password',
 };
 describe('Sign in flow', () => {
-<<<<<<< HEAD
-  it('links to the Google terms of service page', () => {
-=======
   const returnUrl =
     'https://www.theguardian.com/world/2013/jun/09/edward-snowden-nsa-whistleblower-surveillance';
-
-  it('links to the correct places', () => {
->>>>>>> 02039592
+  it('links to the Google terms of service page', () => {
     cy.visit('/signin');
     cy.contains('terms of service').click();
     cy.url().should('eq', 'https://policies.google.com/terms');
