describe('Password reset flow', () => {
  context('Account exists', () => {
    it("changes the reader's password", () => {
      cy.intercept({
        method: 'GET',
        url: 'https://api.pwnedpasswords.com/range/*',
      }).as('breachCheck');
<<<<<<< HEAD
      cy.visit('/signin');
      const timeRequestWasMade = new Date();
      cy.contains('Reset password').click();
      cy.contains('Forgot password');
      cy.get('input[name=email]').type(existing.email);
      cy.get('[data-cy="main-form-submit-button"]').click();
      cy.contains('Check your email inbox');
      cy.mailosaurGetMessage(
        existing.serverId,
        {
          sentTo: existing.email,
        },
        {
          receivedAfter: timeRequestWasMade,
        },
      ).then((email) => {
        cy.getEmailDetails(
          email,
          /theguardian.com\/reset-password\/([^"]*)/,
        ).then(({ token, id }) => {
=======

      cy.createTestUser({
        isUserEmailValidated: true,
      })?.then(({ emailAddress }) => {
        cy.visit('/signin');
        const timeRequestWasMade = new Date();
        cy.contains('Reset password').click();
        cy.contains('Forgotten password');
        cy.get('input[name=email]').type(emailAddress);
        cy.get('[data-cy="reset-password-button"]').click();
        cy.contains('Check your email inbox');
        cy.checkForEmailAndGetDetails(
          emailAddress,
          timeRequestWasMade,
          /reset-password\/([^"]*)/,
        ).then(({ token }) => {
>>>>>>> 909bb455
          cy.visit(`/reset-password/${token}`);
          cy.get('input[name=password]').type('0298a96c-1028!@#');
          cy.wait('@breachCheck');
          cy.get('[data-cy="main-form-submit-button"]').click();
          cy.contains('Password updated');
          cy.contains(emailAddress.toLowerCase());
        });
      });
    });
  });
});

describe('Password set flow', () => {
  context('Account without password exists', () => {
    it('from the set passsword link expired page, successfully send and reset the create password email, and get taken to the set password page from the email', () => {
      cy.createTestUser({
        isUserEmailValidated: false,
        isGuestUser: true,
      })?.then(({ emailAddress }) => {
        cy.visit('/set-password/expired');

<<<<<<< HEAD
      // link expired
      const timeRequestWasMadeLinkExpired = new Date();
      cy.get('input[name=email]').type(existingWithoutPassword.email);
      cy.get('[data-cy="main-form-submit-button"]').click();
      cy.contains('Check your email inbox');
      cy.contains(existingWithoutPassword.email);
      cy.contains('Resend email');
      cy.contains('Change email address');
      cy.mailosaurGetMessage(
        existingWithoutPassword.serverId,
        {
          sentTo: existingWithoutPassword.email,
        },
        {
          receivedAfter: timeRequestWasMadeLinkExpired,
        },
      ).then((email) => {
        cy.getEmailDetails(email).then(({ body, id }) => {
=======
        // link expired
        const timeRequestWasMadeLinkExpired = new Date();
        cy.get('input[name=email]').type(emailAddress);
        cy.get('[data-cy="reset-password-button"]').click();
        cy.contains('Email sent');
        cy.contains(emailAddress);
        cy.contains('Resend email');
        cy.contains('Change email address');
        cy.checkForEmailAndGetDetails(
          emailAddress,
          timeRequestWasMadeLinkExpired,
        ).then(({ body }) => {
>>>>>>> 909bb455
          expect(body).to.have.string('Welcome back');
          expect(body).to.have.string(
            'Please click below to create a password for your account.',
          );
          expect(body).to.have.string(
            'This link is only valid for 30 minutes.',
          );
          expect(body).to.have.string('Create password');
        });

<<<<<<< HEAD
      // resend email
      const timeRequestWasMadeResend = new Date();
      cy.contains('Resend email').click();
      cy.contains('Check your email inbox');
      cy.contains(existingWithoutPassword.email);
      cy.mailosaurGetMessage(
        existingWithoutPassword.serverId,
        {
          sentTo: existingWithoutPassword.email,
        },
        {
          receivedAfter: timeRequestWasMadeResend,
        },
      ).then((email) => {
        cy.getEmailDetails(email, /\/set-password\/([^"]*)/).then(
          ({ body, id, links, token }) => {
            expect(body).to.have.string('Welcome back');
            expect(body).to.have.string(
              'Please click below to create a password for your account.',
            );
            expect(body).to.have.string(
              'This link is only valid for 30 minutes.',
            );
            expect(body).to.have.string('Create password');

            expect(links.length).to.eq(2);
=======
        // resend email
        const timeRequestWasMadeResend = new Date();
        cy.contains('Resend email').click();
        cy.contains('Email sent');
        cy.contains(emailAddress);
        cy.checkForEmailAndGetDetails(
          emailAddress,
          timeRequestWasMadeResend,
          /\/set-password\/([^"]*)/,
        ).then(({ body, links, token }) => {
          expect(body).to.have.string('Welcome back');
          expect(body).to.have.string(
            'Please click below to create a password for your account.',
          );
          expect(body).to.have.string(
            'This link is only valid for 30 minutes.',
          );
          expect(body).to.have.string('Create password');
>>>>>>> 909bb455

          expect(links.length).to.eq(2);

          const createPasswordLink = links.find(
            (link) => link.text === 'Create password',
          );

          expect(createPasswordLink).not.to.be.undefined;

          cy.visit(`/set-password/${token}`);
          cy.contains('Create password');
        });
      });
    });
  });
});<|MERGE_RESOLUTION|>--- conflicted
+++ resolved
@@ -5,28 +5,6 @@
         method: 'GET',
         url: 'https://api.pwnedpasswords.com/range/*',
       }).as('breachCheck');
-<<<<<<< HEAD
-      cy.visit('/signin');
-      const timeRequestWasMade = new Date();
-      cy.contains('Reset password').click();
-      cy.contains('Forgot password');
-      cy.get('input[name=email]').type(existing.email);
-      cy.get('[data-cy="main-form-submit-button"]').click();
-      cy.contains('Check your email inbox');
-      cy.mailosaurGetMessage(
-        existing.serverId,
-        {
-          sentTo: existing.email,
-        },
-        {
-          receivedAfter: timeRequestWasMade,
-        },
-      ).then((email) => {
-        cy.getEmailDetails(
-          email,
-          /theguardian.com\/reset-password\/([^"]*)/,
-        ).then(({ token, id }) => {
-=======
 
       cy.createTestUser({
         isUserEmailValidated: true,
@@ -34,16 +12,15 @@
         cy.visit('/signin');
         const timeRequestWasMade = new Date();
         cy.contains('Reset password').click();
-        cy.contains('Forgotten password');
+        cy.contains('Forgot password');
         cy.get('input[name=email]').type(emailAddress);
-        cy.get('[data-cy="reset-password-button"]').click();
+        cy.get('[data-cy="main-form-submit-button"]').click();
         cy.contains('Check your email inbox');
         cy.checkForEmailAndGetDetails(
           emailAddress,
           timeRequestWasMade,
           /reset-password\/([^"]*)/,
         ).then(({ token }) => {
->>>>>>> 909bb455
           cy.visit(`/reset-password/${token}`);
           cy.get('input[name=password]').type('0298a96c-1028!@#');
           cy.wait('@breachCheck');
@@ -65,31 +42,11 @@
       })?.then(({ emailAddress }) => {
         cy.visit('/set-password/expired');
 
-<<<<<<< HEAD
-      // link expired
-      const timeRequestWasMadeLinkExpired = new Date();
-      cy.get('input[name=email]').type(existingWithoutPassword.email);
-      cy.get('[data-cy="main-form-submit-button"]').click();
-      cy.contains('Check your email inbox');
-      cy.contains(existingWithoutPassword.email);
-      cy.contains('Resend email');
-      cy.contains('Change email address');
-      cy.mailosaurGetMessage(
-        existingWithoutPassword.serverId,
-        {
-          sentTo: existingWithoutPassword.email,
-        },
-        {
-          receivedAfter: timeRequestWasMadeLinkExpired,
-        },
-      ).then((email) => {
-        cy.getEmailDetails(email).then(({ body, id }) => {
-=======
         // link expired
         const timeRequestWasMadeLinkExpired = new Date();
         cy.get('input[name=email]').type(emailAddress);
-        cy.get('[data-cy="reset-password-button"]').click();
-        cy.contains('Email sent');
+        cy.get('[data-cy="main-form-submit-button"]').click();
+        cy.contains('Check your email inbox');
         cy.contains(emailAddress);
         cy.contains('Resend email');
         cy.contains('Change email address');
@@ -97,7 +54,6 @@
           emailAddress,
           timeRequestWasMadeLinkExpired,
         ).then(({ body }) => {
->>>>>>> 909bb455
           expect(body).to.have.string('Welcome back');
           expect(body).to.have.string(
             'Please click below to create a password for your account.',
@@ -108,38 +64,10 @@
           expect(body).to.have.string('Create password');
         });
 
-<<<<<<< HEAD
-      // resend email
-      const timeRequestWasMadeResend = new Date();
-      cy.contains('Resend email').click();
-      cy.contains('Check your email inbox');
-      cy.contains(existingWithoutPassword.email);
-      cy.mailosaurGetMessage(
-        existingWithoutPassword.serverId,
-        {
-          sentTo: existingWithoutPassword.email,
-        },
-        {
-          receivedAfter: timeRequestWasMadeResend,
-        },
-      ).then((email) => {
-        cy.getEmailDetails(email, /\/set-password\/([^"]*)/).then(
-          ({ body, id, links, token }) => {
-            expect(body).to.have.string('Welcome back');
-            expect(body).to.have.string(
-              'Please click below to create a password for your account.',
-            );
-            expect(body).to.have.string(
-              'This link is only valid for 30 minutes.',
-            );
-            expect(body).to.have.string('Create password');
-
-            expect(links.length).to.eq(2);
-=======
         // resend email
         const timeRequestWasMadeResend = new Date();
         cy.contains('Resend email').click();
-        cy.contains('Email sent');
+        cy.contains('Check your email inbox');
         cy.contains(emailAddress);
         cy.checkForEmailAndGetDetails(
           emailAddress,
@@ -154,7 +82,6 @@
             'This link is only valid for 30 minutes.',
           );
           expect(body).to.have.string('Create password');
->>>>>>> 909bb455
 
           expect(links.length).to.eq(2);
 
