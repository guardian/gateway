/* eslint-disable @typescript-eslint/no-var-requires */

import {
  authRedirectSignInRecentlyEmailValidated,
  AUTH_REDIRECT_ENDPOINT,
} from '../../support/idapi/auth';
import {
  allConsents,
  defaultUserConsent,
  optedOutUserConsent,
  getUserConsents,
  CONSENTS_ENDPOINT,
  CONSENT_ERRORS,
} from '../../support/idapi/consent';
import {
  verifiedUserWithNoConsent,
  createUser,
  USER_ERRORS,
  USER_ENDPOINT,
} from '../../support/idapi/user';
import { setAuthCookies } from '../../support/idapi/cookie';
import CommunicationsPage from '../../support/pages/onboarding/communications_page';
import NewslettersPage from '../../support/pages/onboarding/newsletters_page';
import YourDataPage from '../../support/pages/onboarding/your_data_page';
import ReviewPage from '../../support/pages/onboarding/review_page';
import { injectAndCheckAxe } from '../../support/cypress-axe';

import {
  allNewsletters,
  userNewsletters,
  NEWSLETTER_ENDPOINT,
  NEWSLETTER_SUBSCRIPTION_ENDPOINT,
  NEWSLETTER_ERRORS,
} from '../../support/idapi/newsletter';
import Onboarding from '../../support/pages/onboarding/onboarding_page';
import VerifyEmail from '../../support/pages/verify_email';
import {
  getGeoLocationHeaders,
  GEOLOCATION_CODES,
} from '../../support/geolocation';

const { NEWSLETTERS } = NewslettersPage.CONTENT;

describe('Onboarding flow', () => {
  beforeEach(() => {
    cy.mockPurge();
  });

  context('Full flow', () => {
    beforeEach(() => {
      setAuthCookies();
      cy.mockAll(
        200,
        authRedirectSignInRecentlyEmailValidated,
        AUTH_REDIRECT_ENDPOINT,
      );
      cy.mockAll(200, allConsents, CONSENTS_ENDPOINT);
      cy.mockAll(200, allNewsletters, NEWSLETTER_ENDPOINT);
      cy.mockAll(200, verifiedUserWithNoConsent, USER_ENDPOINT);
      cy.mockAll(200, userNewsletters(), NEWSLETTER_SUBSCRIPTION_ENDPOINT);
    });

    it('goes through full flow, opt in all consents/newsletters, preserve returnUrl', () => {
      const newslettersToSubscribe = [
        { listId: 4151 },
        { listId: 4147 },
        { listId: 4165 },
        { listId: 4137 },
      ];

      const consent = defaultUserConsent.map(({ id }) => {
        let consented = true;
        if (id.includes('_optout')) {
          consented = false;
        }
        return {
          id,
          consented,
        };
      });

      const returnUrl = encodeURIComponent(
        `https://www.theguardian.com/science/grrlscientist/2012/aug/07/3`,
      );

      CommunicationsPage.gotoFlowStart({
        query: {
          returnUrl,
        },
      });

      cy.url().should('include', CommunicationsPage.URL);
      cy.url().should('include', `returnUrl=${returnUrl}`);

      CommunicationsPage.backButton().should('not.exist');
      CommunicationsPage.allCheckboxes().should('not.be.checked');
      CommunicationsPage.allCheckboxes()
        // select parent (to avoid cypress element not visible error)
        .parent()
        .click({ multiple: true });

      // mock form save success
      cy.mockNext(200);

      CommunicationsPage.saveAndContinueButton().click();
      cy.lastPayloadIs([{ id: 'supporter', consented: true }]);

      cy.url().should('include', NewslettersPage.URL);
      cy.url().should('include', `returnUrl=${returnUrl}`);

      NewslettersPage.backButton()
        .should('have.attr', 'href')
        .and('include', CommunicationsPage.URL);

      NewslettersPage.allCheckboxes()
        .should('not.be.checked')
        // select parent (to avoid cypress element not visible error)
        .parent()
        .click({ multiple: true });

      // mock form save success
      cy.mockNext(200);

      NewslettersPage.saveAndContinueButton().click();

      cy.lastPayloadIs([
        { id: '4137', subscribed: true },
        { id: '4147', subscribed: true },
        { id: '4165', subscribed: true },
        { id: '4151', subscribed: true },
      ]);

      cy.url().should('include', YourDataPage.URL);
      cy.url().should('include', `returnUrl=${returnUrl}`);

      YourDataPage.backButton()
        .should('have.attr', 'href')
        .and('include', NewslettersPage.URL);

      YourDataPage.allCheckboxes().should('be.checked');

      // mock form save success
      cy.mockNext(200);

      // user consents mock response for review of consents flow
      cy.mockAll(200, createUser(consent), USER_ENDPOINT);

      // mock load user newsletters
      cy.mockAll(
        200,
        userNewsletters(newslettersToSubscribe),
        NEWSLETTER_SUBSCRIPTION_ENDPOINT,
      );

      YourDataPage.saveAndContinueButton().click();
<<<<<<< HEAD
      // Explicity check '_optin' consents are in inverted back to '_optouts' when posted
=======
>>>>>>> f4182544
      cy.lastPayloadIs([{ id: 'profiling_optout', consented: false }]);

      cy.url().should('include', ReviewPage.URL);
      cy.url().should('include', `returnUrl=${returnUrl}`);

      ReviewPage.backButton().should('not.exist');
      ReviewPage.saveAndContinueButton().should('not.exist');

      // contains opted in newsletters
      Object.values(ReviewPage.CONTENT.NEWSLETTERS).forEach((newsletter) =>
        cy.contains(newsletter),
      );

      // contains consents
      cy.contains(ReviewPage.CONTENT.SUPPORTER_CONSENT);
      cy.contains(ReviewPage.CONTENT.PROFILING_CONSENT);

      // does not contain messaging encouraging user to consider other newsletters
      cy.contains(ReviewPage.CONTENT.NO_NEWSLETTERS_TITLE).should('not.exist');

      ReviewPage.returnButton()
        .should('have.attr', 'href')
        .and('include', decodeURIComponent(returnUrl));
    });

    it('goes through full flow, opt out all consents/newsletters, preserve returnUrl', () => {
      const returnUrl = encodeURIComponent(
        `https://www.theguardian.com/science/grrlscientist/2012/aug/07/3`,
      );

      CommunicationsPage.gotoFlowStart({
        query: {
          returnUrl,
        },
      });

      cy.url().should('include', CommunicationsPage.URL);
      cy.url().should('include', `returnUrl=${returnUrl}`);

      CommunicationsPage.backButton().should('not.exist');

      CommunicationsPage.allCheckboxes().should('not.be.checked');
<<<<<<< HEAD
      CommunicationsPage.allOptInCheckboxes()
        // select parent (to avoid cypress element not visible error)
        .parent()
        .click();
=======
>>>>>>> f4182544

      // mock form save success
      cy.mockNext(200);

      CommunicationsPage.saveAndContinueButton().click();
      cy.lastPayloadIs([{ id: 'supporter', consented: false }]);

      cy.url().should('include', NewslettersPage.URL);
      cy.url().should('include', `returnUrl=${returnUrl}`);

      NewslettersPage.backButton()
        .should('have.attr', 'href')
        .and('include', CommunicationsPage.URL);

      // mock form save success
      cy.mockNext(200);

      NewslettersPage.saveAndContinueButton().click();
      cy.lastPayloadIs([]);

      cy.url().should('include', YourDataPage.URL);
      cy.url().should('include', `returnUrl=${returnUrl}`);

      YourDataPage.backButton()
        .should('have.attr', 'href')
        .and('include', NewslettersPage.URL);

      YourDataPage.marketingOptInClickableSection().click();

      // mock form save success
      cy.mockNext(200);

      cy.mockAll(200, createUser(optedOutUserConsent), USER_ENDPOINT);

      YourDataPage.saveAndContinueButton().click();
      // Explicity check '_optin' consents are in inverted back to '_optouts' when posted
      cy.lastPayloadIs([{ id: 'profiling_optout', consented: true }]);

      cy.url().should('include', ReviewPage.URL);
      cy.url().should('include', `returnUrl=${returnUrl}`);

      ReviewPage.backButton().should('not.exist');
      ReviewPage.saveAndContinueButton().should('not.exist');

      // contains no opted in newsletters
      Object.values(ReviewPage.CONTENT.NEWSLETTERS).forEach((newsletter) =>
        cy.contains(newsletter).should('not.exist'),
      );

      // contains no consents
      cy.contains(ReviewPage.CONTENT.SUPPORTER_CONSENT).should('not.exist');
      cy.contains(ReviewPage.CONTENT.PROFILING_CONSENT).should('not.exist');

      // contains messaging encouraging user to explore other newsletters
      cy.contains(ReviewPage.CONTENT.NO_NEWSLETTERS_TITLE);

      ReviewPage.returnButton()
        .should('have.attr', 'href')
        .and('include', decodeURIComponent(returnUrl));
    });

    it('uses a default returnUrl if none provided', () => {
      const returnUrl = encodeURIComponent(Cypress.env('DEFAULT_RETURN_URI'));

      CommunicationsPage.gotoFlowStart();

      cy.url().should('include', CommunicationsPage.URL);
      cy.url().should('include', `returnUrl=${returnUrl}`);

      // mock form save success
      cy.mockNext(200);

      CommunicationsPage.saveAndContinueButton().click();

      cy.url().should('include', NewslettersPage.URL);
      cy.url().should('include', `returnUrl=${returnUrl}`);

      // mock form save success
      cy.mockNext(200);

      NewslettersPage.saveAndContinueButton().click();

      cy.url().should('include', YourDataPage.URL);
      cy.url().should('include', `returnUrl=${returnUrl}`);

      YourDataPage.marketingOptInClickableSection().click();

      // mock form save success
      cy.mockNext(200);

      YourDataPage.saveAndContinueButton().click();
      cy.url().should('include', ReviewPage.URL);
      cy.url().should('include', `returnUrl=${returnUrl}`);

      ReviewPage.returnButton()
        .should('have.attr', 'href')
        .and('include', decodeURIComponent(returnUrl));
    });
  });

  context('Login middleware', () => {
    it('no sc_gu_u cookie, redirect to login page', () => {
      const signInUrl = Cypress.env('SIGN_IN_PAGE_URL');
      cy.setCookie('GU_U', 'FAKE_GU_U');
      cy.setCookie('SC_GU_LA', 'FAKE_SC_GU_LA');

      cy.request({
        url: Onboarding.URL,
        followRedirect: false,
      }).then((res) => {
        expect(res.status).to.eq(303);
        expect(res.redirectedToUrl).to.include(signInUrl);
      });
    });

    it('no sc_gu_la cookie, redirect to login page', () => {
      const signInUrl = Cypress.env('SIGN_IN_PAGE_URL');
      cy.setCookie('GU_U', 'FAKE_GU_U');
      cy.setCookie('SC_GU_U', 'FAKE_SC_GU_U');

      cy.request({
        url: Onboarding.URL,
        followRedirect: false,
      }).then((res) => {
        expect(res.status).to.eq(303);
        expect(res.redirectedToUrl).to.include(signInUrl);
      });
    });

    it('email not validated, go to verify email page', () => {
      setAuthCookies();
      const emailNotValidatedResponse = {
        signInStatus: 'signedInRecently',
        emailValidated: false,
        redirect: null,
      };
      cy.mockAll(200, emailNotValidatedResponse, AUTH_REDIRECT_ENDPOINT);

      cy.request({
        url: Onboarding.URL,
        followRedirect: false,
      }).then((res) => {
        expect(res.status).to.eq(303);
        expect(res.redirectedToUrl).to.include(VerifyEmail.URL);
      });
    });

    it('recently logged in, go to consents flow', () => {
      setAuthCookies();
      cy.mockAll(
        200,
        authRedirectSignInRecentlyEmailValidated,
        AUTH_REDIRECT_ENDPOINT,
      );
      cy.request({
        url: Onboarding.URL,
        followRedirect: false,
      }).then((res) => {
        expect(res.status).to.eq(303);
        expect(res.redirectedToUrl).to.include(CommunicationsPage.URL);
      });
    });

    it('not recently logged in, follows supplied redirect', () => {
      setAuthCookies();
      const emailNotValidatedResponse = {
        signInStatus: 'signedInNotRecently',
        emailValidated: true,
        redirect: {
          url: 'https://fakeloginfortest.code.dev-theguardian.co.uk',
        },
      };
      cy.mockAll(200, emailNotValidatedResponse, AUTH_REDIRECT_ENDPOINT);

      cy.request({
        url: Onboarding.URL,
        followRedirect: false,
      }).then((res) => {
        expect(res.status).to.eq(303);
        expect(res.redirectedToUrl).to.include(
          'https://fakeloginfortest.code.dev-theguardian.co.uk',
        );
      });
    });

    it('if missing redirect information, it redirects to the default ', () => {
      const signInUrl = Cypress.env('SIGN_IN_PAGE_URL');
      setAuthCookies();
      const emailNotValidatedResponse = {
        signInStatus: 'signedInNotRecently',
        emailValidated: true,
        redirect: undefined,
      };

      cy.mockAll(200, emailNotValidatedResponse, AUTH_REDIRECT_ENDPOINT);

      cy.request({
        url: Onboarding.URL,
        followRedirect: false,
      }).then((res) => {
        expect(res.status).to.eq(303);
        expect(res.redirectedToUrl).to.include(signInUrl);
      });
    });

    it('on idapi error it redirects to the sign in page with the error flag set', () => {
      setAuthCookies();
      cy.mockAll(502, 'gateway error', AUTH_REDIRECT_ENDPOINT);
      cy.request({
        url: Onboarding.URL,
        followRedirect: false,
      }).then((res) => {
        expect(res.status).to.eq(303);
        expect(res.redirectedToUrl).to.include(
          `error=signin-error-bad-request`,
        );
      });
    });
  });

  context('Contact options page', () => {
    beforeEach(() => {
      setAuthCookies();
      cy.mockAll(
        200,
        authRedirectSignInRecentlyEmailValidated,
        AUTH_REDIRECT_ENDPOINT,
      );
      cy.mockAll(200, allConsents, CONSENTS_ENDPOINT);
    });

    it('has no detectable a11y violations', () => {
      cy.mockAll(200, verifiedUserWithNoConsent, USER_ENDPOINT);
      CommunicationsPage.goto();
      injectAndCheckAxe();
    });

    it('had no detectable a11y voilations if previously selected consents', () => {
      const consented = getUserConsents(['jobs', 'offers']);
      cy.mockAll(200, createUser(consented), USER_ENDPOINT);
      CommunicationsPage.goto();
      injectAndCheckAxe();
    });

    it('has no detectable a11y violations on with an error', () => {
      cy.mockAll(500, {}, USER_ENDPOINT);
      CommunicationsPage.goto();
      injectAndCheckAxe();
    });

    it('shows correct contact options, none checked by default', () => {
      cy.mockAll(200, verifiedUserWithNoConsent, USER_ENDPOINT);
      CommunicationsPage.goto();
      CommunicationsPage.backButton().should('not.exist');
      CommunicationsPage.allCheckboxes().should('not.be.checked');
    });

    it('shows any previously selected consents', () => {
      const consented = getUserConsents(['supporter']);
      cy.mockAll(200, createUser(consented), USER_ENDPOINT);
      CommunicationsPage.goto();
      CommunicationsPage.backButton().should('not.exist');
      CommunicationsPage.consentCheckboxWithTitle(
        'Supporting the Guardian',
      ).should('be.checked');
    });

    it('displays a relevant error message on user end point failure', () => {
      cy.mockAll(500, {}, USER_ENDPOINT);
      CommunicationsPage.goto();
      CommunicationsPage.errorBanner().contains(USER_ERRORS.GENERIC);
      CommunicationsPage.backButton().should('not.exist');
      CommunicationsPage.saveAndContinueButton().should('not.exist');
    });

    it('displays a relevant error on consents endpoint failure', () => {
      cy.mockAll(500, {}, CONSENTS_ENDPOINT);
      CommunicationsPage.goto();
      CommunicationsPage.errorBanner().contains(CONSENT_ERRORS.GENERIC);
      CommunicationsPage.backButton().should('not.exist');
      CommunicationsPage.saveAndContinueButton().should('not.exist');
    });
  });

  context('Newsletters page', () => {
    beforeEach(() => {
      setAuthCookies();
      cy.mockAll(
        200,
        authRedirectSignInRecentlyEmailValidated,
        AUTH_REDIRECT_ENDPOINT,
      );
      cy.mockAll(200, allNewsletters, NEWSLETTER_ENDPOINT);
      cy.mockAll(200, userNewsletters(), NEWSLETTER_SUBSCRIPTION_ENDPOINT);
    });

    it('has no detectable a11y violations', () => {
      const headers = getGeoLocationHeaders(GEOLOCATION_CODES.GB);

      cy.visit(NewslettersPage.URL, { headers });
      injectAndCheckAxe();
    });

    it('had no detectable a11y voilations if previously selected newsletter', () => {
      const newslettersToSubscribe = [{ listId: 4147 }, { listId: 4165 }];
      cy.mockAll(
        200,
        userNewsletters(newslettersToSubscribe),
        NEWSLETTER_SUBSCRIPTION_ENDPOINT,
      );
      NewslettersPage.goto();
      injectAndCheckAxe();
    });

    it('has no detectable a11y violations on with an error', () => {
      cy.mockAll(500, {}, NEWSLETTER_ENDPOINT);
      NewslettersPage.goto();
      injectAndCheckAxe();
    });

    it('correct newsletters shown for uk, none checked by default', () => {
      const headers = getGeoLocationHeaders(GEOLOCATION_CODES.GB);

      cy.visit(NewslettersPage.URL, { headers });

      NewslettersPage.newsletterCheckboxWithTitle(NEWSLETTERS.TODAY_UK).should(
        'not.be.checked',
      );
      NewslettersPage.newsletterCheckboxWithTitle(NEWSLETTERS.LONG_READ).should(
        'not.be.checked',
      );
      NewslettersPage.newsletterCheckboxWithTitle(
        NEWSLETTERS.GREEN_LIGHT,
      ).should('not.be.checked');
      NewslettersPage.newsletterCheckboxWithTitle(NEWSLETTERS.BOOKMARKS).should(
        'not.be.checked',
      );

      CommunicationsPage.backButton().should('exist');
      CommunicationsPage.saveAndContinueButton().should('exist');
    });

    it('correct newsletters shown for United States of America, none checked by default', () => {
      const headers = getGeoLocationHeaders(GEOLOCATION_CODES.AMERICA);

      cy.visit(NewslettersPage.URL, { headers });

      NewslettersPage.newsletterCheckboxWithTitle(NEWSLETTERS.TODAY_US).should(
        'not.be.checked',
      );
      NewslettersPage.newsletterCheckboxWithTitle(NEWSLETTERS.LONG_READ).should(
        'not.be.checked',
      );
      NewslettersPage.newsletterCheckboxWithTitle(
        NEWSLETTERS.GREEN_LIGHT,
      ).should('not.be.checked');
      NewslettersPage.newsletterCheckboxWithTitle(NEWSLETTERS.BOOKMARKS).should(
        'not.be.checked',
      );

      CommunicationsPage.backButton().should('exist');
      CommunicationsPage.saveAndContinueButton().should('exist');
    });

    it('correct newsletters shown for Australia, none checked by default', () => {
      const headers = getGeoLocationHeaders(GEOLOCATION_CODES.AUSTRALIA);

      cy.visit(NewslettersPage.URL, { headers });

      NewslettersPage.newsletterCheckboxWithTitle(NEWSLETTERS.TODAY_AUS).should(
        'not.be.checked',
      );
      NewslettersPage.newsletterCheckboxWithTitle(NEWSLETTERS.LONG_READ).should(
        'not.be.checked',
      );
      NewslettersPage.newsletterCheckboxWithTitle(
        NEWSLETTERS.GREEN_LIGHT,
      ).should('not.be.checked');
      NewslettersPage.newsletterCheckboxWithTitle(NEWSLETTERS.BOOKMARKS).should(
        'not.be.checked',
      );

      CommunicationsPage.backButton().should('exist');
      CommunicationsPage.saveAndContinueButton().should('exist');
    });

    it('correct newsletters shown for rest of the world, none checked by default', () => {
      const headers = getGeoLocationHeaders(GEOLOCATION_CODES.OTHERS);

      cy.visit(NewslettersPage.URL, { headers });

      NewslettersPage.newsletterCheckboxWithTitle(NEWSLETTERS.TODAY_UK).should(
        'not.be.checked',
      );
      NewslettersPage.newsletterCheckboxWithTitle(NEWSLETTERS.LONG_READ).should(
        'not.be.checked',
      );
      NewslettersPage.newsletterCheckboxWithTitle(
        NEWSLETTERS.GREEN_LIGHT,
      ).should('not.be.checked');
      NewslettersPage.newsletterCheckboxWithTitle(NEWSLETTERS.BOOKMARKS).should(
        'not.be.checked',
      );

      CommunicationsPage.backButton().should('exist');
      CommunicationsPage.saveAndContinueButton().should('exist');
    });

    it('show already selected newsletters', () => {
      const newslettersToSubscribe = [{ listId: 4147 }, { listId: 4165 }];
      cy.mockAll(
        200,
        userNewsletters(newslettersToSubscribe),
        NEWSLETTER_SUBSCRIPTION_ENDPOINT,
      );
      NewslettersPage.goto();

      NewslettersPage.newsletterCheckboxWithTitle(NEWSLETTERS.TODAY_UK).should(
        'not.be.checked',
      );
      NewslettersPage.newsletterCheckboxWithTitle(NEWSLETTERS.LONG_READ).should(
        'be.checked',
      );
      NewslettersPage.newsletterCheckboxWithTitle(
        NEWSLETTERS.GREEN_LIGHT,
      ).should('be.checked');
      NewslettersPage.newsletterCheckboxWithTitle(NEWSLETTERS.BOOKMARKS).should(
        'not.be.checked',
      );
    });

    it('displays a relevant error on newsletters endpoint failure', () => {
      cy.mockAll(500, {}, NEWSLETTER_ENDPOINT);
      NewslettersPage.goto();
      NewslettersPage.errorBanner().contains(NEWSLETTER_ERRORS.GENERIC);
      NewslettersPage.backButton().should('not.exist');
      NewslettersPage.saveAndContinueButton().should('not.exist');
    });

    it('displays a relevant error on newsletters subscription endpoint failure', () => {
      cy.mockAll(500, {}, NEWSLETTER_SUBSCRIPTION_ENDPOINT);
      NewslettersPage.goto();
      NewslettersPage.errorBanner().contains(NEWSLETTER_ERRORS.GENERIC);
      NewslettersPage.backButton().should('not.exist');
      NewslettersPage.saveAndContinueButton().should('not.exist');
    });
  });

  context('Your data page', () => {
    beforeEach(() => {
      setAuthCookies();
      cy.mockAll(
        200,
        authRedirectSignInRecentlyEmailValidated,
        AUTH_REDIRECT_ENDPOINT,
      );
      cy.mockAll(200, allConsents, CONSENTS_ENDPOINT);
      cy.mockAll(200, verifiedUserWithNoConsent, USER_ENDPOINT);
    });

    it('has no detectable a11y violations', () => {
      YourDataPage.goto();
      injectAndCheckAxe();
    });

    it('had no detectable a11y voilations if previously selected consent', () => {
      cy.mockAll(200, createUser(optedOutUserConsent), USER_ENDPOINT);
      YourDataPage.goto();
      injectAndCheckAxe();
    });

    it('has no detectable a11y violations on with an error', () => {
      cy.mockAll(500, {}, CONSENTS_ENDPOINT);
      YourDataPage.goto();
      injectAndCheckAxe();
    });

    it('displays the marketing profile opt in switch, toggled ON by default', () => {
      YourDataPage.goto();
      YourDataPage.marketingOptInSwitch().should('be.checked');
    });

    it('displays the marketing profile opt in switch, toggled OFF if the user has previously opted out', () => {
      cy.mockAll(200, createUser(optedOutUserConsent), USER_ENDPOINT);
      YourDataPage.goto();
      YourDataPage.marketingOptInSwitch().should('not.be.checked');
    });

    it('display a relevant error message on user end point failure', () => {
      cy.mockAll(500, {}, USER_ENDPOINT);
      YourDataPage.goto();
      YourDataPage.errorBanner().contains(USER_ERRORS.GENERIC);
      YourDataPage.backButton().should('not.exist');
      YourDataPage.saveAndContinueButton().should('not.exist');
    });

    it('displays a relevant error on consents endpoint failure', () => {
      cy.mockAll(500, {}, CONSENTS_ENDPOINT);
      YourDataPage.goto();
      YourDataPage.errorBanner().contains(CONSENT_ERRORS.GENERIC);
      YourDataPage.backButton().should('not.exist');
      YourDataPage.saveAndContinueButton().should('not.exist');
    });
  });

  context('Review page', () => {
    beforeEach(() => {
      setAuthCookies();
      cy.mockAll(
        200,
        authRedirectSignInRecentlyEmailValidated,
        AUTH_REDIRECT_ENDPOINT,
      );
      cy.mockAll(200, allConsents, CONSENTS_ENDPOINT);
      cy.mockAll(200, verifiedUserWithNoConsent, USER_ENDPOINT);
      cy.mockAll(200, allNewsletters, NEWSLETTER_ENDPOINT);
      cy.mockAll(200, userNewsletters(), NEWSLETTER_SUBSCRIPTION_ENDPOINT);
    });

    it('has no detectable a11y violations', () => {
      ReviewPage.goto();
      injectAndCheckAxe();
    });

    it('has no detectable a11y violations on with an error', () => {
      cy.mockAll(500, {}, CONSENTS_ENDPOINT);
      ReviewPage.goto();
      injectAndCheckAxe();
    });

    it('displays a relevant error if on consents endpoint failure', () => {
      cy.mockAll(500, {}, CONSENTS_ENDPOINT);
      ReviewPage.goto();
      ReviewPage.errorBanner().contains(CONSENT_ERRORS.GENERIC);
    });

    it('display a relevant error message on user end point failure', () => {
      cy.mockAll(500, {}, USER_ENDPOINT);
      ReviewPage.goto();
      ReviewPage.errorBanner().contains(USER_ERRORS.GENERIC);
    });

    it('displays a relevant error on newsletters endpoint failure', () => {
      cy.mockAll(500, {}, NEWSLETTER_ENDPOINT);
      ReviewPage.goto();
      ReviewPage.errorBanner().contains(NEWSLETTER_ERRORS.GENERIC);
    });

    it('displays a relevant error on newsletters subscription endpoint failure', () => {
      cy.mockAll(500, {}, NEWSLETTER_SUBSCRIPTION_ENDPOINT);
      ReviewPage.goto();
      ReviewPage.errorBanner().contains(NEWSLETTER_ERRORS.GENERIC);
    });
  });

  context('Not found', () => {
    beforeEach(() => {
      setAuthCookies();
      cy.mockAll(
        200,
        authRedirectSignInRecentlyEmailValidated,
        AUTH_REDIRECT_ENDPOINT,
      );
    });

    it('shows 404 page if onboarding page is not found', () => {
      cy.visit('/consents/unknown', { failOnStatusCode: false });
      cy.contains('the page does not exist');
    });
  });
});<|MERGE_RESOLUTION|>--- conflicted
+++ resolved
@@ -153,10 +153,7 @@
       );
 
       YourDataPage.saveAndContinueButton().click();
-<<<<<<< HEAD
       // Explicity check '_optin' consents are in inverted back to '_optouts' when posted
-=======
->>>>>>> f4182544
       cy.lastPayloadIs([{ id: 'profiling_optout', consented: false }]);
 
       cy.url().should('include', ReviewPage.URL);
@@ -199,13 +196,6 @@
       CommunicationsPage.backButton().should('not.exist');
 
       CommunicationsPage.allCheckboxes().should('not.be.checked');
-<<<<<<< HEAD
-      CommunicationsPage.allOptInCheckboxes()
-        // select parent (to avoid cypress element not visible error)
-        .parent()
-        .click();
-=======
->>>>>>> f4182544
 
       // mock form save success
       cy.mockNext(200);
