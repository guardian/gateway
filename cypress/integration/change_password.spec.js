--- conflicted
+++ resolved
@@ -1,13 +1,8 @@
 /// <reference types="cypress" />
 
-<<<<<<< HEAD
-const { injectAndCheckAxe } = require('../support/cypress-axe');
-const ChangePasswordPage = require('../support/pages/change_password_page');
-const ResendPasswordResetPage = require('../support/pages/resend_password_page');
-=======
+import { injectAndCheckAxe } from '../support/cypress-axe';
 import ChangePasswordPage from '../support/pages/change_password_page';
 import ResendPasswordResetPage from '../support/pages/resend_password_page';
->>>>>>> 53bf1157
 
 describe('Password change flow', () => {
   const page = new ChangePasswordPage();
@@ -40,7 +35,7 @@
 
   context('A11y checks', () => {
     it('Has no detectable a11y violations on resend password page', () => {
-      cy.idapiMock(500, {
+      cy.idapiMockNext(500, {
         status: 'error',
         errors: [
           {
@@ -53,22 +48,22 @@
     });
 
     it('Has no detectable a11y violations on change password page', () => {
-      cy.idapiMock(200);
-      cy.idapiMock(200, fakeSuccessResponse);
+      cy.idapiMockNext(200);
+      cy.idapiMockNext(200, fakeSuccessResponse);
       page.goto(fakeToken);
       injectAndCheckAxe();
     });
 
     it('Has no detectable a11y violations on change password page with error', () => {
-      cy.idapiMock(200);
+      cy.idapiMockNext(200);
       page.goto(fakeToken);
       page.submitPasswordChange('password', 'mismatch');
       injectAndCheckAxe();
     });
 
     it('Has no detectable a11y violations on change password complete page', () => {
-      cy.idapiMock(200);
-      cy.idapiMock(200, fakeSuccessResponse);
+      cy.idapiMockNext(200);
+      cy.idapiMockNext(200, fakeSuccessResponse);
       page.goto(fakeToken);
       page.submitPasswordChange('password123', 'password123');
       injectAndCheckAxe();
@@ -121,34 +116,8 @@
 
   context('Valid password entered', () => {
     it('shows password change success screen, with a default redirect button.', () => {
-<<<<<<< HEAD
-      cy.idapiMock(200);
-      cy.idapiMock(200, fakeSuccessResponse);
-=======
-      const fakeSuccessResponse = {
-        cookies: {
-          values: [
-            {
-              key: 'GU_U',
-              value: 'FAKE_VALUE_0',
-            },
-            {
-              key: 'SC_GU_LA',
-              value: 'FAKE_VALUE_1',
-              sessionCookie: true,
-            },
-            {
-              key: 'SC_GU_U',
-              value: 'FAKE_VALUE_2',
-            },
-          ],
-          expiresAt: 1,
-        },
-      };
-
       cy.idapiMockNext(200);
       cy.idapiMockNext(200, fakeSuccessResponse);
->>>>>>> 53bf1157
       page.goto(fakeToken);
       page.submitPasswordChange('password123', 'password123');
       cy.contains(ChangePasswordPage.CONTENT.PASSWORD_CHANGE_SUCCESS_TITLE);
@@ -171,34 +140,8 @@
     () => {
       it('shows password change success screen, with a redirect button linking to the return url.', () => {
         const returnUrl = 'https://news.theguardian.com';
-<<<<<<< HEAD
-        cy.idapiMock(200);
-        cy.idapiMock(200, fakeSuccessResponse);
-=======
-        const fakeSuccessResponse = {
-          cookies: {
-            values: [
-              {
-                key: 'GU_U',
-                value: 'FAKE_VALUE_0',
-              },
-              {
-                key: 'SC_GU_LA',
-                value: 'FAKE_VALUE_1',
-                sessionCookie: true,
-              },
-              {
-                key: 'SC_GU_U',
-                value: 'FAKE_VALUE_2',
-              },
-            ],
-            expiresAt: 1,
-          },
-        };
-
         cy.idapiMockNext(200);
         cy.idapiMockNext(200, fakeSuccessResponse);
->>>>>>> 53bf1157
         page.goto(fakeToken, returnUrl);
         page.submitPasswordChange('password123', 'password123');
         cy.contains(ChangePasswordPage.CONTENT.PASSWORD_CHANGE_SUCCESS_TITLE);
@@ -216,34 +159,8 @@
     () => {
       it('shows password change success screen, with a default redirect button.', () => {
         const returnUrl = 'https://news.badsite.com';
-<<<<<<< HEAD
-        cy.idapiMock(200);
-        cy.idapiMock(200, fakeSuccessResponse);
-=======
-        const fakeSuccessResponse = {
-          cookies: {
-            values: [
-              {
-                key: 'GU_U',
-                value: 'FAKE_VALUE_0',
-              },
-              {
-                key: 'SC_GU_LA',
-                value: 'FAKE_VALUE_1',
-                sessionCookie: true,
-              },
-              {
-                key: 'SC_GU_U',
-                value: 'FAKE_VALUE_2',
-              },
-            ],
-            expiresAt: 1,
-          },
-        };
-
         cy.idapiMockNext(200);
         cy.idapiMockNext(200, fakeSuccessResponse);
->>>>>>> 53bf1157
         page.goto(fakeToken, returnUrl);
         page.submitPasswordChange('password123', 'password123');
         cy.contains(ChangePasswordPage.CONTENT.PASSWORD_CHANGE_SUCCESS_TITLE);
