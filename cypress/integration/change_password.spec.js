--- conflicted
+++ resolved
@@ -125,11 +125,7 @@
       cy.contains('is a common password');
       cy.get('input[name="password"]').type('iamaveryuniqueandlongstring');
       cy.wait('@breachCheck');
-<<<<<<< HEAD
-      cy.contains('Success');
-=======
-      cy.contains('At least 8 characters'); // This means success 🤷‍♂
->>>>>>> 4d9fffde
+      cy.contains('Valid password');
     });
   });
 
@@ -202,13 +198,7 @@
         cy.get('input[name="password"]').type(
           'thisisalongandunbreachedpassword',
         );
-<<<<<<< HEAD
-        // there seems to be a race condition on the change password page
-        // adding a small wait fixes the issue
-        cy.wait(800);
-=======
         cy.wait('@breachCheck');
->>>>>>> 4d9fffde
         cy.get('button[type="submit"]').click();
         cy.contains('Thank you! Your password has been changed.');
         cy.contains('Continue to The Guardian').should(
@@ -268,11 +258,7 @@
       }).as('breachCheck');
       cy.get('input[name="password"]').type('iamaveryuniqueandlongstring');
       cy.wait('@breachCheck');
-<<<<<<< HEAD
-      cy.contains('Success');
-=======
-      cy.contains('At least 8 characters'); // This means success 🤷‍♂
->>>>>>> 4d9fffde
+      cy.contains('Valid password');
     });
   });
 
@@ -300,11 +286,7 @@
         '{selectall}{backspace}iamaveryuniqueandlongstring',
       );
       cy.wait('@breachCheck');
-<<<<<<< HEAD
-      cy.contains('Success');
-=======
-      cy.contains('At least 8 characters'); // This means success 🤷‍♂
->>>>>>> 4d9fffde
+      cy.contains('Valid password');
     });
   });
 
