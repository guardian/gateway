--- conflicted
+++ resolved
@@ -7,15 +7,8 @@
  * @interface FeatureSwitches
  */
 interface FeatureSwitches {
-<<<<<<< HEAD
-  oktaAuthentication: boolean;
-}
-
-export const featureSwitches: FeatureSwitches = {
-  oktaAuthentication: false,
-=======
   demoSwitch: boolean;
-  oktaRegistrationEnabled: {
+  oktaEnabled: {
     DEV: boolean;
     CODE: boolean;
     PROD: boolean;
@@ -24,10 +17,9 @@
 
 export const featureSwitches: FeatureSwitches = {
   demoSwitch: false,
-  oktaRegistrationEnabled: {
+  oktaEnabled: {
     DEV: false,
     CODE: true,
     PROD: false,
   },
->>>>>>> f87ca9e3
 };