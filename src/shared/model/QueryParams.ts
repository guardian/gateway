--- conflicted
+++ resolved
@@ -21,12 +21,8 @@
   extends TrackingQueryParams,
     StringifiableRecord {
   returnUrl: string;
-<<<<<<< HEAD
-  clientId?: typeof validClientId[number];
   useOkta?: boolean;
-=======
   clientId?: ValidClientId;
->>>>>>> 39a198fa
 }
 
 /**
