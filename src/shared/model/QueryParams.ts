--- conflicted
+++ resolved
@@ -9,14 +9,6 @@
 export interface PersistableQueryParams extends StringifiableRecord {
   returnUrl: string;
   clientId?: string;
-<<<<<<< HEAD
-  emailVerified?: boolean;
-  csrfError?: boolean;
-  // errors as part of the OIDC flow
-  error?: string;
-  error_description?: string;
-=======
->>>>>>> 49b1b0c4
   // this is the url of the referring page
   // https://github.com/guardian/ophan/blob/70b658e785c490c411670bbd3c7fde62ae0224fc/the-slab/app/extractors/ReferrerExtractor.scala#L171
   ref?: string;
@@ -38,5 +30,8 @@
   emailVerified?: boolean;
   csrfError?: boolean;
   encryptedEmail?: string;
+  // error could be from Identity/Federation/OIDC flow from Okta
   error?: string;
+  // error_description as part of the OIDC flow from okta
+  error_description?: string;
 }