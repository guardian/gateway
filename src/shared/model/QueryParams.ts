import { StringifiableRecord } from 'query-string';

export interface QueryParams extends StringifiableRecord {
  returnUrl: string;
  clientId?: string;
  emailVerified?: boolean;
  csrfError?: boolean;
<<<<<<< HEAD
  // errors as part of the OIDC flow
  error?: string;
  error_description?: string;
=======
  // this is the url of the referring page
  // https://github.com/guardian/ophan/blob/70b658e785c490c411670bbd3c7fde62ae0224fc/the-slab/app/extractors/ReferrerExtractor.scala#L171
  ref?: string;
  // this refViewId refers to the referral page view id
  // that the user was on to use for tracking referrals
  // https://github.com/guardian/ophan/blob/70b658e785c490c411670bbd3c7fde62ae0224fc/the-slab/app/extractors/ReferrerExtractor.scala#L129
  refViewId?: string;
>>>>>>> ddc47c32
}<|MERGE_RESOLUTION|>--- conflicted
+++ resolved
@@ -5,11 +5,9 @@
   clientId?: string;
   emailVerified?: boolean;
   csrfError?: boolean;
-<<<<<<< HEAD
   // errors as part of the OIDC flow
   error?: string;
   error_description?: string;
-=======
   // this is the url of the referring page
   // https://github.com/guardian/ophan/blob/70b658e785c490c411670bbd3c7fde62ae0224fc/the-slab/app/extractors/ReferrerExtractor.scala#L171
   ref?: string;
@@ -17,5 +15,4 @@
   // that the user was on to use for tracking referrals
   // https://github.com/guardian/ophan/blob/70b658e785c490c411670bbd3c7fde62ae0224fc/the-slab/app/extractors/ReferrerExtractor.scala#L129
   refViewId?: string;
->>>>>>> ddc47c32
 }