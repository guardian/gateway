export enum IdapiErrorMessages {
  NOT_FOUND = 'Not found',
  MISSING_FIELD = 'Required field missing',
  INVALID_TOKEN = 'Invalid token',
  TOKEN_EXPIRED = 'Token expired',
  ACCESS_DENIED = 'Access Denied',
  INVALID_EMAIL_PASSWORD = 'Invalid email or password',
  USER_ALREADY_VALIDATED = 'User Already Validated',
  BREACHED_PASSWORD = 'Breached password',
  EMAIL_IN_USE = 'Email in use',
  INVALID_EMAIL_ADDRESS = 'Invalid emailAddress:',
}

export enum FederationErrors {
  SOCIAL_SIGNIN_BLOCKED = 'accountLinkingRequired',
}

export enum GenericErrors {
  DEFAULT = 'Sorry, something went wrong. Please try again.',
}

export enum ResetPasswordErrors {
  GENERIC = 'There was a problem setting your password, please try again.',
  NO_ACCOUNT = 'There is no account for that email address, please check for typos or create an account.',
  NO_EMAIL = 'Email field must not be blank.',
}

export enum SignInErrors {
  GENERIC = 'There was a problem signing in, please try again.',
  AUTHENTICATION_FAILED = "Email and password don't match",
  ACCOUNT_ALREADY_EXISTS = 'Account already exists',
}

export enum RegistrationErrors {
  GENERIC = 'There was a problem registering, please try again.',
  EMAIL_INVALID = 'Please enter a valid email address.',
}

export enum ChangePasswordErrors {
  GENERIC = 'There was a problem changing your password, please try again.',
  INVALID_TOKEN = 'The token that was supplied has expired, please try again.',
  PASSWORD_BLANK = 'Password field must not be blank',
  PASSWORD_NO_MATCH = 'The passwords do not match, please try again',
  PASSWORD_LENGTH = 'Password must be between 8 and 72 characters',

  AT_LEAST_8 = 'Please make sure your password is at least 8 characters long.',
  MAXIMUM_72 = 'Please make sure your password is not longer than 72 characters.',
  COMMON_PASSWORD = 'Please use a password that is hard to guess.',
  PASSWORDS_NOT_MATCH = 'Passwords don’t match',
  PASSWORDS_MATCH = 'Passwords match',

  AT_LEAST_8_SHORT = 'At least 8 characters',
  MAXIMUM_72_SHORT = 'Maximum of 72 characters',
  COMMON_PASSWORD_SHORT = 'Please use a password that is hard to guess.',
}

export enum VerifyEmailErrors {
  GENERIC = 'There was problem verifying your email, please try again.',
  TOKEN_EXPIRED = 'The activation token is no longer valid.',
  INVALID_TOKEN = 'The token you supplied could not be parsed.',
  USER_ALREADY_VALIDATED = 'This user account has already been validated',
}

export enum NewslettersErrors {
  GENERIC = 'There was a problem displaying newsletter options, please try again.',
}

export enum ConsentsErrors {
  GENERIC = 'There was a problem saving your choice, please try again.',
  USER = 'There was a problem retrieving your details, please try again.',
  ACCESS_DENIED = 'Access Denied',
}

export enum CsrfErrors {
  CSRF_ERROR = 'Sorry, something went wrong. If you made any changes these might have not been saved. Please try again.',
}

<<<<<<< HEAD
export enum OktaAuthenticateErrors {
  AUTHENTICATION_FAILED = 'Email and password don’t match',
=======
export enum CaptchaErrors {
  GENERIC = 'Google reCAPTCHA verification failed. Please try again.',
  RETRY = 'Google reCAPTCHA verification failed.',
>>>>>>> 49b1b0c4
}<|MERGE_RESOLUTION|>--- conflicted
+++ resolved
@@ -75,12 +75,11 @@
   CSRF_ERROR = 'Sorry, something went wrong. If you made any changes these might have not been saved. Please try again.',
 }
 
-<<<<<<< HEAD
 export enum OktaAuthenticateErrors {
   AUTHENTICATION_FAILED = 'Email and password don’t match',
-=======
+}
+
 export enum CaptchaErrors {
   GENERIC = 'Google reCAPTCHA verification failed. Please try again.',
   RETRY = 'Google reCAPTCHA verification failed.',
->>>>>>> 49b1b0c4
 }