<<<<<<< HEAD
export enum Routes {
  REGISTRATION = '/register',
  SIGN_IN = '/signin',
  RESET = '/reset',
  RESEND = '/resend',
  CHANGE_PASSWORD = '/reset-password',
  PASSWORD = '/password',
  RESET_CONFIRMATION = '/reset-confirmation',
  SET_PASSWORD = '/set-password',
  VERIFY_EMAIL = '/verify-email',
  TOKEN_PARAM = '/:token',
  CONSENTS = '/consents',
  CONSENTS_DATA = '/data',
  CONSENTS_COMMUNICATION = '/communication',
  CONSENTS_NEWSLETTERS = '/newsletters',
  CONSENTS_REVIEW = '/review',
  OAUTH_AUTH_CODE_CALLBACK = '/oauth/authorization-code/callback',
  UNEXPECTED_ERROR = '/error',
  MAGIC_LINK = '/magic-link',
  WELCOME = '/welcome',
  EXPIRED = '/expired',
  EMAIL_SENT = '/email-sent',
  COMPLETE = '/complete',
}

export enum ApiRoutes {
  RESET_REQUEST_EMAIL = '/pwd-reset/send-password-reset-email',
  CHANGE_PASSWORD_TOKEN_VALIDATION = '/pwd-reset/user-for-token',
  CHANGE_PASSWORD = '/pwd-reset/reset-pwd-for-user',
  VERIFY_EMAIL = '/user/validate-email',
  RESEND_VERIFY_EMAIL = '/user/send-validation-email',
  DECRYPT_EMAIL_TOKEN = '/signin-token/token',
  AUTH = '/auth',
  REDIRECT = '/redirect',
  CONSENTS = '/consents',
  USER = '/user',
  USERS = '/users',
  ME = '/me',
  TYPE = '/type',
  GUEST = '/guest',
  NEWSLETTERS = '/newsletters',
  SEND_ACCOUNT_VERIFICATION_EMAIL = '/send-account-verification-email',
  SEND_ACCOUNT_EXISTS_EMAIL = '/send-account-exists-email',
  SEND_ACCOUNT_WITHOUT_PASSWORD_EXISTS_EMAIL = '/send-account-without-password-exists-email',
  SEND_CREATE_PASSWORD_ACCOUNT_EXISTS_EMAIL = '/send-create-password-account-exists-email',
  COOKIE_EXCHANGE = '/oauth-token?format=cookies',
}

export enum OktaRoutes {
  AUTHENTICATION = '/api/v1/authn',
}
=======
/**
 * These are all the accepted url routes for this application
 * If you want to add a new route, it will need to be added below
 */
export type RoutePaths =
  | '/signin'
  | '/register'
  | '/register/email-sent'
  | '/register/email-sent/resend'
  | '/reset-password'
  | '/reset-password/email-sent'
  | '/reset-password/expired'
  | '/reset-password/:token'
  | '/reset-password/complete'
  | '/reset-password/resend'
  | '/set-password'
  | '/set-password/expired'
  | '/set-password/:token'
  | '/set-password/complete'
  | '/set-password/resend'
  | '/set-password/email-sent'
  | '/consents/data'
  | '/consents/communication'
  | '/consents/newsletters'
  | '/consents/review'
  | '/consents/:page'
  | '/consents'
  | '/welcome'
  | '/welcome/resend'
  | '/welcome/expired'
  | '/welcome/email-sent'
  | '/welcome/complete'
  | '/welcome/:token'
  | '/verify-email' //this can be removed once Jobs has been migrated
  | '/magic-link' //this is not being used until MVP4
  | '/magic-link/email-sent' //this is not being used until MVP4
  | '/error'
  | '/404'
  | '/maintenance';

/**
 * These are all valid paths for the Identity API
 * New routes should be added below
 */
export type ApiRoutePaths =
  | '/pwd-reset/send-password-reset-email'
  | '/pwd-reset/user-for-token'
  | '/pwd-reset/reset-pwd-for-user'
  | '/user/validate-email/:token'
  | '/user/send-validation-email'
  | '/signin-token/token/:token'
  | '/auth/redirect'
  | '/auth'
  | '/consents'
  | '/user/me/consents'
  | '/users/me/consents'
  | '/users/me/newsletters'
  | '/user/me'
  | '/user/me/group/:groupCode'
  | '/user/type/:email'
  | '/guest'
  | '/newsletters'
  | '/user/send-account-verification-email'
  | '/user/send-account-exists-email'
  | '/user/send-account-without-password-exists-email'
  | '/user/send-create-password-account-exists-email';

export type OktaApiRoutePaths =
  | '/api/v1/authn'
  | '/api/v1/authn/credentials/reset_password'
  | '/api/v1/users'
  | '/api/v1/users/:id'
  | '/api/v1/users/:id/lifecycle/activate'
  | '/api/v1/users/:id/lifecycle/reactivate';

export type PasswordRoutePath = Extract<
  '/reset-password' | '/set-password' | '/welcome',
  RoutePaths
>;

/**
 * This is all valid routes on the site, only used for the helper function addQueryParamsToPath
 */
export type AllRoutes = ApiRoutePaths | RoutePaths | OktaApiRoutePaths;
>>>>>>> f87ca9e3
<|MERGE_RESOLUTION|>--- conflicted
+++ resolved
@@ -1,56 +1,3 @@
-<<<<<<< HEAD
-export enum Routes {
-  REGISTRATION = '/register',
-  SIGN_IN = '/signin',
-  RESET = '/reset',
-  RESEND = '/resend',
-  CHANGE_PASSWORD = '/reset-password',
-  PASSWORD = '/password',
-  RESET_CONFIRMATION = '/reset-confirmation',
-  SET_PASSWORD = '/set-password',
-  VERIFY_EMAIL = '/verify-email',
-  TOKEN_PARAM = '/:token',
-  CONSENTS = '/consents',
-  CONSENTS_DATA = '/data',
-  CONSENTS_COMMUNICATION = '/communication',
-  CONSENTS_NEWSLETTERS = '/newsletters',
-  CONSENTS_REVIEW = '/review',
-  OAUTH_AUTH_CODE_CALLBACK = '/oauth/authorization-code/callback',
-  UNEXPECTED_ERROR = '/error',
-  MAGIC_LINK = '/magic-link',
-  WELCOME = '/welcome',
-  EXPIRED = '/expired',
-  EMAIL_SENT = '/email-sent',
-  COMPLETE = '/complete',
-}
-
-export enum ApiRoutes {
-  RESET_REQUEST_EMAIL = '/pwd-reset/send-password-reset-email',
-  CHANGE_PASSWORD_TOKEN_VALIDATION = '/pwd-reset/user-for-token',
-  CHANGE_PASSWORD = '/pwd-reset/reset-pwd-for-user',
-  VERIFY_EMAIL = '/user/validate-email',
-  RESEND_VERIFY_EMAIL = '/user/send-validation-email',
-  DECRYPT_EMAIL_TOKEN = '/signin-token/token',
-  AUTH = '/auth',
-  REDIRECT = '/redirect',
-  CONSENTS = '/consents',
-  USER = '/user',
-  USERS = '/users',
-  ME = '/me',
-  TYPE = '/type',
-  GUEST = '/guest',
-  NEWSLETTERS = '/newsletters',
-  SEND_ACCOUNT_VERIFICATION_EMAIL = '/send-account-verification-email',
-  SEND_ACCOUNT_EXISTS_EMAIL = '/send-account-exists-email',
-  SEND_ACCOUNT_WITHOUT_PASSWORD_EXISTS_EMAIL = '/send-account-without-password-exists-email',
-  SEND_CREATE_PASSWORD_ACCOUNT_EXISTS_EMAIL = '/send-create-password-account-exists-email',
-  COOKIE_EXCHANGE = '/oauth-token?format=cookies',
-}
-
-export enum OktaRoutes {
-  AUTHENTICATION = '/api/v1/authn',
-}
-=======
 /**
  * These are all the accepted url routes for this application
  * If you want to add a new route, it will need to be added below
@@ -89,7 +36,8 @@
   | '/magic-link/email-sent' //this is not being used until MVP4
   | '/error'
   | '/404'
-  | '/maintenance';
+  | '/maintenance'
+  | '/oauth/authorization-code/callback';
 
 /**
  * These are all valid paths for the Identity API
@@ -104,6 +52,7 @@
   | '/signin-token/token/:token'
   | '/auth/redirect'
   | '/auth'
+  | '/auth/oauth-token'
   | '/consents'
   | '/user/me/consents'
   | '/users/me/consents'
@@ -134,5 +83,4 @@
 /**
  * This is all valid routes on the site, only used for the helper function addQueryParamsToPath
  */
-export type AllRoutes = ApiRoutePaths | RoutePaths | OktaApiRoutePaths;
->>>>>>> f87ca9e3
+export type AllRoutes = ApiRoutePaths | RoutePaths | OktaApiRoutePaths;