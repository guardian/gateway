import {
  addQueryParamsToPath,
  getPersistableQueryParams,
} from '@/shared/lib/queryParams';
import {
  QueryParams,
  PersistableQueryParams,
} from '@/shared/model/QueryParams';

describe('getPersistableQueryParams', () => {
  it('removes params that should not persist from the query object', () => {
    const input: QueryParams = {
      returnUrl: 'returnUrl',
      clientId: 'clientId',
      csrfError: true,
      recaptchaError: true,
      emailVerified: true,
      encryptedEmail: 'encryptedEmail',
      error: 'error',
      ref: 'ref',
      refViewId: 'refViewId',
    };

    const output = getPersistableQueryParams(input);

    const expected: PersistableQueryParams = {
      returnUrl: 'returnUrl',
      clientId: 'clientId',
      ref: 'ref',
      refViewId: 'refViewId',
    };

    expect(output).toStrictEqual(expected);
  });
});

describe('addQueryParamsToPath', () => {
  it('adds persistable query params to path without preexisting querystring', () => {
    const input: QueryParams = {
      returnUrl: 'returnUrl',
      clientId: 'clientId',
      csrfError: true,
      recaptchaError: true,
      emailVerified: true,
      encryptedEmail: 'encryptedEmail',
      error: 'error',
      ref: 'ref',
      refViewId: 'refViewId',
    };

    const output = addQueryParamsToPath('/newsletters', input);

    expect(output).toEqual(
<<<<<<< HEAD
      '/newsletters?clientId=clientId&ref=ref&refViewId=refViewId&returnUrl=returnUrl',
=======
      '/test?clientId=clientId&ref=ref&refViewId=refViewId&returnUrl=returnUrl',
    );
  });

  it('adds persistable query params to path with preexisting querystring', () => {
    const input: QueryParams = {
      returnUrl: 'returnUrl',
      clientId: 'clientId',
      csrfError: true,
      recaptchaError: true,
      emailVerified: true,
      encryptedEmail: 'encryptedEmail',
      error: 'error',
      ref: 'ref',
      refViewId: 'refViewId',
    };

    const output = addQueryParamsToPath('/test?foo=bar', input);

    expect(output).toEqual(
      '/test?foo=bar&clientId=clientId&ref=ref&refViewId=refViewId&returnUrl=returnUrl',
>>>>>>> 9b2073c6
    );
  });

  it('adds persistable query params to path without preexisting querystring, with manual override values', () => {
    const input: QueryParams = {
      returnUrl: 'returnUrl',
      clientId: 'clientId',
      csrfError: false,
      recaptchaError: false,
      emailVerified: true,
      encryptedEmail: 'encryptedEmail',
      error: 'error',
      ref: 'ref',
      refViewId: 'refViewId',
    };

    const inputOverride: Partial<QueryParams> = {
      csrfError: true,
      recaptchaError: true,
      encryptedEmail: 'an encrypted email',
    };

<<<<<<< HEAD
    const output = addQueryParamsToPath('/newsletters', input, inputOverride);

    expect(output).toEqual(
      '/newsletters?clientId=clientId&csrfError=true&encryptedEmail=an%20encrypted%20email&ref=ref&refViewId=refViewId&returnUrl=returnUrl',
=======
    const output = addQueryParamsToPath('/test', input, inputOverride);

    expect(output).toEqual(
      '/test?clientId=clientId&csrfError=true&encryptedEmail=an%20encrypted%20email&recaptchaError=true&ref=ref&refViewId=refViewId&returnUrl=returnUrl',
    );
  });

  it('adds persistable query params to path with preexisting querystring, with manual override values', () => {
    const input: QueryParams = {
      returnUrl: 'returnUrl',
      clientId: 'clientId',
      csrfError: false,
      recaptchaError: false,
      emailVerified: true,
      encryptedEmail: 'encryptedEmail',
      error: 'error',
      ref: 'ref',
      refViewId: 'refViewId',
    };

    const inputOverride: Partial<QueryParams> = {
      csrfError: true,
      recaptchaError: true,
      encryptedEmail: 'an encrypted email',
    };

    const output = addQueryParamsToPath('/test?foo=bar', input, inputOverride);

    expect(output).toEqual(
      '/test?foo=bar&clientId=clientId&csrfError=true&encryptedEmail=an%20encrypted%20email&recaptchaError=true&ref=ref&refViewId=refViewId&returnUrl=returnUrl',
>>>>>>> 9b2073c6
    );
  });
});<|MERGE_RESOLUTION|>--- conflicted
+++ resolved
@@ -51,31 +51,7 @@
     const output = addQueryParamsToPath('/newsletters', input);
 
     expect(output).toEqual(
-<<<<<<< HEAD
       '/newsletters?clientId=clientId&ref=ref&refViewId=refViewId&returnUrl=returnUrl',
-=======
-      '/test?clientId=clientId&ref=ref&refViewId=refViewId&returnUrl=returnUrl',
-    );
-  });
-
-  it('adds persistable query params to path with preexisting querystring', () => {
-    const input: QueryParams = {
-      returnUrl: 'returnUrl',
-      clientId: 'clientId',
-      csrfError: true,
-      recaptchaError: true,
-      emailVerified: true,
-      encryptedEmail: 'encryptedEmail',
-      error: 'error',
-      ref: 'ref',
-      refViewId: 'refViewId',
-    };
-
-    const output = addQueryParamsToPath('/test?foo=bar', input);
-
-    expect(output).toEqual(
-      '/test?foo=bar&clientId=clientId&ref=ref&refViewId=refViewId&returnUrl=returnUrl',
->>>>>>> 9b2073c6
     );
   });
 
@@ -98,43 +74,10 @@
       encryptedEmail: 'an encrypted email',
     };
 
-<<<<<<< HEAD
     const output = addQueryParamsToPath('/newsletters', input, inputOverride);
 
     expect(output).toEqual(
-      '/newsletters?clientId=clientId&csrfError=true&encryptedEmail=an%20encrypted%20email&ref=ref&refViewId=refViewId&returnUrl=returnUrl',
-=======
-    const output = addQueryParamsToPath('/test', input, inputOverride);
-
-    expect(output).toEqual(
-      '/test?clientId=clientId&csrfError=true&encryptedEmail=an%20encrypted%20email&recaptchaError=true&ref=ref&refViewId=refViewId&returnUrl=returnUrl',
-    );
-  });
-
-  it('adds persistable query params to path with preexisting querystring, with manual override values', () => {
-    const input: QueryParams = {
-      returnUrl: 'returnUrl',
-      clientId: 'clientId',
-      csrfError: false,
-      recaptchaError: false,
-      emailVerified: true,
-      encryptedEmail: 'encryptedEmail',
-      error: 'error',
-      ref: 'ref',
-      refViewId: 'refViewId',
-    };
-
-    const inputOverride: Partial<QueryParams> = {
-      csrfError: true,
-      recaptchaError: true,
-      encryptedEmail: 'an encrypted email',
-    };
-
-    const output = addQueryParamsToPath('/test?foo=bar', input, inputOverride);
-
-    expect(output).toEqual(
-      '/test?foo=bar&clientId=clientId&csrfError=true&encryptedEmail=an%20encrypted%20email&recaptchaError=true&ref=ref&refViewId=refViewId&returnUrl=returnUrl',
->>>>>>> 9b2073c6
+      '/newsletters?clientId=clientId&csrfError=true&encryptedEmail=an%20encrypted%20email&recaptchaError=true&ref=ref&refViewId=refViewId&returnUrl=returnUrl',
     );
   });
 });