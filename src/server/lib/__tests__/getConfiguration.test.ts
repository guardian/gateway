/* eslint-disable functional/immutable-data */
/* Linting rule disable as unit test needs to mutate env */

import { getConfiguration } from '@/server/lib/getConfiguration';
import {
  GA_UID,
  GA_UID_HASH,
  GU_DOMAIN,
  GU_API_DOMAIN,
} from '@/server/models/Configuration';

describe('getConfiguration', () => {
  const ORIGINAL_ENVIRONMENT_VARIABLES = process.env;
  beforeEach(() => {
    jest.resetModules();
    process.env = { ...ORIGINAL_ENVIRONMENT_VARIABLES };
  });

  afterEach(() => {
    process.env = ORIGINAL_ENVIRONMENT_VARIABLES;
  });

  test('it returns the configuration object with the correct values', () => {
    process.env.PORT = '9000';
    process.env.IDAPI_CLIENT_ACCESS_TOKEN = 'idapi_api_key';
    process.env.IDAPI_BASE_URL = 'http://localhost:1234';
    process.env.OAUTH_BASE_URL = 'http://localhost:5678';
    process.env.PLAY_SESSION_COOKIE_SECRET = 'play-secret';
    process.env.BASE_URI = 'base-uri';
    process.env.DEFAULT_RETURN_URI = 'default-return-uri';
    process.env.SIGN_IN_PAGE_URL = 'sign-in-page-url';
    process.env.STAGE = 'DEV';
    process.env.IS_HTTPS = 'true';
    process.env.APP_SECRET = 'app-secret';
<<<<<<< HEAD
    process.env.OKTA_DOMAIN = 'https://adomain.okta.com';
    process.env.OKTA_CUSTOM_OAUTH_SERVER = 'customauthserverid';
    process.env.OKTA_CLIENT_ID = 'abc123';
    process.env.OKTA_CLIENT_SECRET = 'xyz789';
=======
    process.env.GOOGLE_RECAPTCHA_SITE_KEY = 'recaptcha-site';
    process.env.GOOGLE_RECAPTCHA_SECRET_KEY = 'recaptcha-secret';
    process.env.ENCRYPTION_SECRET_KEY =
      'f3d87b231ddd6f50d99e227c5bc9b7cbb649387b321008df412fd73805ac2e32';
>>>>>>> 49b1b0c4

    const output = getConfiguration();
    const expected = {
      port: 9000,
      idapiClientAccessToken: 'idapi_api_key',
      idapiBaseUrl: 'http://localhost:1234',
      playSessionCookieSecret: 'play-secret',
      baseUri: 'base-uri',
      signInPageUrl: 'sign-in-page-url',
      defaultReturnUri: 'default-return-uri',
      stage: 'DEV',
      gaUID: {
        id: GA_UID.DEV,
        hash: GA_UID_HASH.DEV,
      },
      domain: GU_DOMAIN.DEV,
      apiDomain: GU_API_DOMAIN.DEV,
      isHttps: true,
      appSecret: 'app-secret',
<<<<<<< HEAD
      oktaDomain: 'https://adomain.okta.com',
      oktaCustomOAuthServer: 'customauthserverid',
      oktaClientId: 'abc123',
      oktaClientSecret: 'xyz789',
=======
      googleRecaptcha: {
        siteKey: 'recaptcha-site',
        secretKey: 'recaptcha-secret',
      },
      encryptionSecretKey:
        'f3d87b231ddd6f50d99e227c5bc9b7cbb649387b321008df412fd73805ac2e32',
      oauthBaseUrl: 'http://localhost:5678',
>>>>>>> 49b1b0c4
    };
    expect(output).toEqual(expected);
  });

  test('it throws and exception if the port is not set', () => {
    process.env = {};
    expect(() => getConfiguration()).toThrow();
  });
});<|MERGE_RESOLUTION|>--- conflicted
+++ resolved
@@ -32,17 +32,14 @@
     process.env.STAGE = 'DEV';
     process.env.IS_HTTPS = 'true';
     process.env.APP_SECRET = 'app-secret';
-<<<<<<< HEAD
     process.env.OKTA_DOMAIN = 'https://adomain.okta.com';
     process.env.OKTA_CUSTOM_OAUTH_SERVER = 'customauthserverid';
     process.env.OKTA_CLIENT_ID = 'abc123';
     process.env.OKTA_CLIENT_SECRET = 'xyz789';
-=======
     process.env.GOOGLE_RECAPTCHA_SITE_KEY = 'recaptcha-site';
     process.env.GOOGLE_RECAPTCHA_SECRET_KEY = 'recaptcha-secret';
     process.env.ENCRYPTION_SECRET_KEY =
       'f3d87b231ddd6f50d99e227c5bc9b7cbb649387b321008df412fd73805ac2e32';
->>>>>>> 49b1b0c4
 
     const output = getConfiguration();
     const expected = {
@@ -62,12 +59,10 @@
       apiDomain: GU_API_DOMAIN.DEV,
       isHttps: true,
       appSecret: 'app-secret',
-<<<<<<< HEAD
       oktaDomain: 'https://adomain.okta.com',
       oktaCustomOAuthServer: 'customauthserverid',
       oktaClientId: 'abc123',
       oktaClientSecret: 'xyz789',
-=======
       googleRecaptcha: {
         siteKey: 'recaptcha-site',
         secretKey: 'recaptcha-secret',
@@ -75,7 +70,6 @@
       encryptionSecretKey:
         'f3d87b231ddd6f50d99e227c5bc9b7cbb649387b321008df412fd73805ac2e32',
       oauthBaseUrl: 'http://localhost:5678',
->>>>>>> 49b1b0c4
     };
     expect(output).toEqual(expected);
   });
