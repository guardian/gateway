--- conflicted
+++ resolved
@@ -33,41 +33,30 @@
     clientId,
     emailVerified,
     csrfError,
-<<<<<<< HEAD
     error,
     error_description,
-=======
     refViewId,
     ref,
->>>>>>> ddc47c32
   }: {
     returnUrl?: string;
     clientId?: string;
     emailVerified?: string;
     csrfError?: string;
-<<<<<<< HEAD
     error?: string;
     error_description?: string;
-=======
     refViewId?: string;
     ref?: string;
->>>>>>> ddc47c32
   },
-): QueryParams => {
-  return {
-    returnUrl: validateReturnUrl(returnUrl),
-    clientId: validateClientId(clientId),
-    emailVerified: validateEmailVerified(emailVerified),
-    csrfError: validateCsrfError(method, csrfError),
-<<<<<<< HEAD
-    error,
-    error_description,
-=======
-    refViewId,
-    ref: ref && validateRefUrl(ref),
->>>>>>> ddc47c32
-  };
-};
+): QueryParams => ({
+  returnUrl: validateReturnUrl(returnUrl),
+  clientId: validateClientId(clientId),
+  emailVerified: validateEmailVerified(emailVerified),
+  csrfError: validateCsrfError(method, csrfError),
+  error,
+  error_description,
+  refViewId,
+  ref: ref && validateRefUrl(ref),
+});
 
 export const addReturnUrlToPath = (path: string, returnUrl: string): string => {
   const divider = path.includes('?') ? '&' : '?';
