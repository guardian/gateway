--- conflicted
+++ resolved
@@ -60,13 +60,8 @@
     }
 
     if (!auth.emailValidated) {
-<<<<<<< HEAD
-      trackMetric(Metrics.LOGIN_MIDDLEWARE_UNVERIFIED);
+      trackMetric('LoginMiddlewareUnverified');
       return res.redirect(303, buildUrl('/verify-email'));
-=======
-      trackMetric('LoginMiddlewareUnverified');
-      return res.redirect(303, Routes.VERIFY_EMAIL);
->>>>>>> 11b0ed4b
     }
 
     if (auth.status === IDAPIAuthStatus.RECENT) {
