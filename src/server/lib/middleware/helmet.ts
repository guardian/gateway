--- conflicted
+++ resolved
@@ -27,16 +27,6 @@
     directives: {
       baseUri: [HELMET_OPTIONS.NONE],
       defaultSrc: [HELMET_OPTIONS.NONE],
-<<<<<<< HEAD
-      formAction: [
-        `${baseUri}${Routes.RESET}`,
-        `${baseUri}${Routes.SIGN_IN}`,
-        `${baseUri}${Routes.CHANGE_PASSWORD}/`,
-        `${baseUri}${Routes.CONSENTS}/`,
-        `${baseUri}${Routes.VERIFY_EMAIL}`,
-      ],
-=======
->>>>>>> c33a5989
       frameAncestors: [HELMET_OPTIONS.NONE],
       styleSrc: [HELMET_OPTIONS.UNSAFE_INLINE],
       scriptSrc: [
