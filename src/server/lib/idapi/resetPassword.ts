import {
  idapiFetch,
  APIAddClientAccessToken,
  APIPostOptions,
  IDAPIError,
} from '@/server/lib/IDAPIFetch';
import { ResetPasswordErrors, IdapiErrorMessages } from '@/shared/model/Errors';
import { IdapiError } from '@/server/models/Error';

const handleError = ({ error, status = 500 }: IDAPIError) => {
  if (error.status === 'error' && error.errors?.length) {
    const err = error.errors[0];
    const { message } = err;

    switch (message) {
      case IdapiErrorMessages.NOT_FOUND:
        throw new IdapiError({
          message: ResetPasswordErrors.NO_ACCOUNT,
          status,
        });
      case IdapiErrorMessages.MISSING_FIELD:
        throw new IdapiError({ message: ResetPasswordErrors.NO_EMAIL, status });
      default:
        break;
    }
  }

  throw new IdapiError({ message: ResetPasswordErrors.GENERIC, status });
};

<<<<<<< HEAD
export async function sendResetPasswordEmail(
  email: string,
  ip: string,
  returnUrl: string,
=======
export async function create(
  email: string,
  ip: string,
  returnUrl: string,
  ref?: string,
  refViewId?: string,
>>>>>>> f0d0afe4
) {
  const options = APIPostOptions({
    'email-address': email,
    returnUrl,
  });

  return idapiFetch({
    path: '/pwd-reset/send-password-reset-email',
    options: APIAddClientAccessToken(options, ip),
    queryParams: { returnUrl, ref, refViewId },
  }).catch(handleError);
}<|MERGE_RESOLUTION|>--- conflicted
+++ resolved
@@ -28,19 +28,12 @@
   throw new IdapiError({ message: ResetPasswordErrors.GENERIC, status });
 };
 
-<<<<<<< HEAD
 export async function sendResetPasswordEmail(
-  email: string,
-  ip: string,
-  returnUrl: string,
-=======
-export async function create(
   email: string,
   ip: string,
   returnUrl: string,
   ref?: string,
   refViewId?: string,
->>>>>>> f0d0afe4
 ) {
   const options = APIPostOptions({
     'email-address': email,
