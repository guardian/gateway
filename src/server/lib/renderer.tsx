import { ClientState, FieldError } from '@/shared/model/ClientState';
import ReactDOMServer from 'react-dom/server';
import React from 'react';
import { StaticRouter } from 'react-router-dom/server';
import { App } from '@/client/app';
import { getConfiguration } from '@/server/lib/getConfiguration';
import { RoutingConfig } from '@/client/routes';
import { getAssets } from '@/server/lib/getAssets';
import { RequestState } from '@/server/models/Express';
import { CaptchaErrors, CsrfErrors } from '@/shared/model/Errors';
import { ABProvider } from '@guardian/ab-react';
import { tests } from '@/shared/model/experiments/abTests';
import { abSwitches } from '@/shared/model/experiments/abSwitches';
import { buildUrlWithQueryParams, PathParams } from '@/shared/lib/routeUtils';
import { brandBackground, resets } from '@guardian/source-foundations';
import deepmerge from 'deepmerge';
import { RoutePaths } from '@/shared/model/Routes';
<<<<<<< HEAD
import { PageTitle } from '@/shared/model/PageTitle';
=======
import serialize from 'serialize-javascript';
>>>>>>> 3bf730fa

const assets = getAssets();
const legacyAssets = getAssets(true);

// favicon shamefully stolen from dcr
const favicon =
  process.env.NODE_ENV === 'production'
    ? 'favicon-32x32.ico'
    : 'favicon-32x32-dev-yellow.ico';

interface RendererOpts {
  pageTitle: PageTitle;
  requestState: RequestState;
}

const { gaUID } = getConfiguration();

const clientStateFromRequestStateLocals = ({
  csrf,
  globalMessage,
  pageData,
  queryParams,
  abTesting,
  clientHosts,
  recaptchaConfig,
}: RequestState): ClientState => {
  const clientState: ClientState = {
    csrf,
    globalMessage,
    pageData,
    abTesting,
    clientHosts,
    recaptchaConfig,
    queryParams,
  };

  // checking if csrf error exists in query params, and attaching it to the
  // forms field errors
  if (queryParams.csrfError) {
    // global state page data will already exist at this point
    // this is just a check to get typescript to compile
    const fieldErrors: Array<FieldError> =
      clientState.pageData?.fieldErrors ?? [];
    fieldErrors.push({
      field: 'csrf',
      message: CsrfErrors.CSRF_ERROR,
    });
    return {
      ...clientState,
      pageData: {
        ...clientState.pageData,
        fieldErrors,
      },
    };
  }

  // checking if recaptcha error exists in query params, and attaching it to the
  // forms field errors
  if (queryParams.recaptchaError) {
    return deepmerge(clientState, {
      globalMessage: {
        error: CaptchaErrors.GENERIC,
      },
    });
  }

  return clientState;
};

export const renderer: <P extends RoutePaths>(
  url: P,
  opts: RendererOpts,
  tokenisationParams?: PathParams<P>,
) => string = (url, { requestState, pageTitle }, tokenisationParams) => {
  const clientState = clientStateFromRequestStateLocals(requestState);

  const location = buildUrlWithQueryParams(
    url,
    tokenisationParams,
    requestState.queryParams,
  );

  const { abTesting: { mvtId = 0, forcedTestVariants = {} } = {} } =
    clientState;

  // Any changes made here must also be made to the hydration in the static webpack bundle
  const react = ReactDOMServer.renderToString(
    <ABProvider
      arrayOfTestObjects={tests}
      abTestSwitches={abSwitches}
      pageIsSensitive={false}
      mvtMaxValue={1000000}
      mvtId={mvtId}
      forcedTestVariants={forcedTestVariants}
    >
      <StaticRouter location={location}>
        <App {...clientState}></App>
      </StaticRouter>
    </ABProvider>,
  );

  const routingConfig: RoutingConfig = {
    clientState,
    location,
  };

  return `
    <!DOCTYPE html>
    <html lang="en">
      <head>
        <meta charset='utf-8' />
        <meta name="viewport" content="width=device-width, initial-scale=1">
        <meta name="theme-color" content="${brandBackground.primary}" />
        <link rel="icon" href="https://static.guim.co.uk/images/${favicon}">
        <title>${pageTitle} | The Guardian</title>
        <script>window.gaUID = "${gaUID.id}"</script>
        <script type="module" src="/${assets.runtime}" defer></script>
        <script type="module" src="/${assets.vendors}" defer></script>
        <script type="module" src="/${assets.main}" defer></script>
        
        <script nomodule src="/${legacyAssets.runtime}" defer></script>
        <script nomodule src="/${legacyAssets.vendors}" defer></script>
        <script nomodule src="/${legacyAssets.main}" defer></script>
        
        <script id="routingConfig" type="application/json">${serialize(
          routingConfig,
          { isJSON: true },
        )}</script>
        <style>${resets.defaults}</style>
      </head>
      <body style="margin:0">
        <div id="app">${react}</div>
      </body>
    </html>
  `;
};<|MERGE_RESOLUTION|>--- conflicted
+++ resolved
@@ -15,11 +15,8 @@
 import { brandBackground, resets } from '@guardian/source-foundations';
 import deepmerge from 'deepmerge';
 import { RoutePaths } from '@/shared/model/Routes';
-<<<<<<< HEAD
 import { PageTitle } from '@/shared/model/PageTitle';
-=======
 import serialize from 'serialize-javascript';
->>>>>>> 3bf730fa
 
 const assets = getAssets();
 const legacyAssets = getAssets(true);
