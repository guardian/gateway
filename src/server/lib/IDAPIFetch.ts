/* eslint-disable @typescript-eslint/no-explicit-any */

import type { RequestInit, Response } from 'node-fetch';
import { getConfiguration } from '@/server/lib/getConfiguration';
import { joinUrl } from '@guardian/libs';
<<<<<<< HEAD
=======
import { buildUrl, ExtractRouteParams } from '@/shared/lib/routeUtils';
import { IdApiQueryParams } from '@/shared/model/IdapiQueryParams';
import { addApiQueryParamsToPath } from '@/shared/lib/queryParams';
import { ApiRoutePaths } from '@/shared/model/Routes';
>>>>>>> f87ca9e3
import { fetch } from '@/server/lib/fetch';

const { idapiBaseUrl, idapiClientAccessToken, stage, baseUri } =
  getConfiguration();

const getOrigin = (stage: string): string => {
  switch (stage) {
    case 'CODE':
    case 'PROD':
      return `https://${baseUri}`;
    default:
      return 'https://profile.thegulocal.com';
  }
};

export interface IDAPIError {
  error: any;
  status: number;
}

const handleResponseFailure = async (
  response: Response,
): Promise<IDAPIError> => {
  let err;
  const raw = await response.text();

  try {
    err = JSON.parse(raw);
  } catch (_) {
    err = raw;
  }
  throw { error: err, status: response.status };
};

const handleResponseSuccess = async (response: Response) => {
  try {
    return await response.json();
  } catch (e) {
    throw new Error(`Error decoding JSON response: ${e}`);
  }
};

const getAPIOptionsForMethod =
  (method: string) =>
  (payload?: any): RequestInit => ({
    method,
    headers: {
      'Content-Type': 'application/json',
      Origin: getOrigin(stage),
    },
    body: payload ? JSON.stringify(payload) : undefined,
  });

const APIFetch =
  (idapiBaseUrl: string) =>
  async <P extends ApiRoutePaths>(params: {
    path: P;
    queryParams?: IdApiQueryParams;
    options?: RequestInit;
    tokenisationParam?: ExtractRouteParams<P>;
  }): Promise<any> => {
    const tokenisedUrl = buildUrl(params.path, params.tokenisationParam);
    const urlPath = params.queryParams
      ? addApiQueryParamsToPath(tokenisedUrl, params.queryParams)
      : tokenisedUrl;
    const response = await fetch(
      joinUrl(idapiBaseUrl, urlPath),
      params.options,
    );
    if (!response.ok) {
      return await handleResponseFailure(response);
    } else if (response.status === 204) {
      return null;
    } else {
      return await handleResponseSuccess(response);
    }
  };

export const APIGetOptions = getAPIOptionsForMethod('GET');
export const APIPatchOptions = getAPIOptionsForMethod('PATCH');
export const APIPostOptions = getAPIOptionsForMethod('POST');

export const APIAddClientAccessToken = (
  options: RequestInit,
  ip: string,
): RequestInit => {
  const headers = {
    ...options.headers,
    'X-GU-ID-Client-Access-Token': `Bearer ${idapiClientAccessToken}`,
    'X-Forwarded-For': ip,
  };
  return {
    ...options,
    headers,
  };
};

export const APIForwardSessionIdentifier = (
  options: RequestInit,
  id: string,
) => {
  const headers = {
    ...options.headers,
    'X-GU-ID-FOWARDED-SC-GU-U': id,
  };
  return {
    ...options,
    headers,
  };
};

export const idapiFetch = APIFetch(idapiBaseUrl);<|MERGE_RESOLUTION|>--- conflicted
+++ resolved
@@ -3,13 +3,10 @@
 import type { RequestInit, Response } from 'node-fetch';
 import { getConfiguration } from '@/server/lib/getConfiguration';
 import { joinUrl } from '@guardian/libs';
-<<<<<<< HEAD
-=======
 import { buildUrl, ExtractRouteParams } from '@/shared/lib/routeUtils';
 import { IdApiQueryParams } from '@/shared/model/IdapiQueryParams';
 import { addApiQueryParamsToPath } from '@/shared/lib/queryParams';
 import { ApiRoutePaths } from '@/shared/model/Routes';
->>>>>>> f87ca9e3
 import { fetch } from '@/server/lib/fetch';
 
 const { idapiBaseUrl, idapiClientAccessToken, stage, baseUri } =
