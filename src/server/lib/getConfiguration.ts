--- conflicted
+++ resolved
@@ -80,7 +80,6 @@
     'APP_SECRET config missing.',
   );
 
-<<<<<<< HEAD
   const oktaDomain: string = getOrThrow(
     process.env.OKTA_DOMAIN,
     'OKTA_DOMAIN is missing',
@@ -99,7 +98,8 @@
   const oktaClientSecret: string = getOrThrow(
     process.env.OKTA_CLIENT_SECRET,
     'OKTA_CLIENT_SECRET is missing',
-=======
+  );
+
   const googleRecaptchaSiteKey = getOrThrow(
     process.env.GOOGLE_RECAPTCHA_SITE_KEY,
     'Google Recaptcha site key is missing',
@@ -118,7 +118,6 @@
   const oauthBaseUrl = getOrThrow(
     process.env.OAUTH_BASE_URL,
     'OAuth Base URL missing.',
->>>>>>> 49b1b0c4
   );
 
   return {
@@ -138,18 +137,15 @@
     apiDomain,
     isHttps,
     appSecret,
-<<<<<<< HEAD
     oktaDomain,
     oktaCustomOAuthServer,
     oktaClientId,
     oktaClientSecret,
-=======
     googleRecaptcha: {
       siteKey: googleRecaptchaSiteKey,
       secretKey: googleRecaptchaSecretKey,
     },
     encryptionSecretKey,
     oauthBaseUrl,
->>>>>>> 49b1b0c4
   };
 };