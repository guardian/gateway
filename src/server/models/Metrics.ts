<<<<<<< HEAD
export enum Metrics {
  SEND_PASSWORD_RESET_SUCCESS = 'SendPasswordReset::Success',
  SEND_PASSWORD_RESET_FAILURE = 'SendPasswordReset::Failure',
  AUTHENTICATION_SUCCESS = 'Authentication::Success',
  AUTHENTICATION_FAILURE = 'Authentication::Failure',
  AUTHORIZATION_SUCCESS = 'Authorization::Success',
  AUTHORIZATION_FAILURE = 'Authorization::Failure',
  AUTHORIZATION_ERROR = 'Authorization::Error',
  SEND_MAGIC_LINK_SUCCESS = 'SendMagicLink::Success',
  SEND_MAGIC_LINK_FAILURE = 'SendMagicLink::Failure',
  REGISTER_SUCCESS = 'Register::Success',
  REGISTER_FAILURE = 'Register::Failure',
  CHANGE_PASSWORD_SUCCESS = 'UpdatePassword::Success',
  CHANGE_PASSWORD_FAILURE = 'UpdatePassword::Failure',
  LOGIN_MIDDLEWARE_SUCCESS = 'LoginMiddleware::Success',
  LOGIN_MIDDLEWARE_FAILURE = 'LoginMiddleware::Failure',
  LOGIN_MIDDLEWARE_UNVERIFIED = 'LoginMiddlewareUnverified',
  LOGIN_MIDDLEWARE_NOT_RECENT = 'LoginMiddlewareNotRecent',
  LOGIN_MIDDLEWARE_NOT_SIGNED_IN = 'LoginMiddlewareNotSignedIn',
  SEND_VALIDATION_EMAIL_SUCCESS = 'SendValidationEmail::Success',
  SEND_VALIDATION_EMAIL_FAILURE = 'SendValidationEmail::Failure',
  EMAIL_VALIDATED_SUCCESS = 'EmailValidated::Success',
  EMAIL_VALIDATED_FAILURE = 'EmailValidated::Failure',
  ACCOUNT_VERIFICATION_SUCCESS = 'AccountVerification::Success',
  ACCOUNT_VERIFICATION_FAILURE = 'AccountVerification::Failure',
}
=======
// This file defines the metrics that we would like to track in cloudwatch
>>>>>>> f87ca9e3

// Specific emails to track
type EmailMetrics =
  | 'AccountVerification'
  | 'AccountExists'
  | 'AccountExistsWithoutPassword'
  | 'CreatePassword'
  | 'ResetPassword';

// Any metrics with conditions to append to the end
// i.e ::Success or ::Failure
type ConditionalMetrics =
  | 'SendMagicLink'
  | 'SignIn'
  | 'Register'
  | 'UpdatePassword'
  | 'LoginMiddleware'
  | 'SendValidationEmail'
  | 'EmailValidated'
  | 'AccountVerification'
  | `${EmailMetrics}EmailSend`
  | `${'Get' | 'Post'}ConsentsPage-${string}`
  | `RecaptchaMiddleware`
  | 'OktaRegistration'
  | 'OktaRegistrationResendEmail'
  | 'OktaSetPasswordOnWelcomePage'
  | 'OktaWelcomeResendEmail';

// Unconditional metrics that we want to track directly
type UnconditionalMetrics =
  | 'LoginMiddlewareUnverified'
  | 'LoginMiddlewareNotRecent'
  | 'LoginMiddlewareNotSignedIn';

// Combine all the metrics above together into a type
export type Metrics =
  | `${ConditionalMetrics}::${'Success' | 'Failure'}`
  | UnconditionalMetrics;

// type safe helper method for consent page tracking
export const consentsPageMetric = (
  page: string,
  getOrPost: 'Get' | 'Post',
  type: 'Success' | 'Failure',
): Metrics => `${getOrPost}ConsentsPage-${page}::${type}`;

// type safe helper method for email sending metrics
export const emailSendMetric = (
  email: EmailMetrics,
  type: 'Success' | 'Failure',
): Metrics => `${email}EmailSend::${type}`;<|MERGE_RESOLUTION|>--- conflicted
+++ resolved
@@ -1,33 +1,4 @@
-<<<<<<< HEAD
-export enum Metrics {
-  SEND_PASSWORD_RESET_SUCCESS = 'SendPasswordReset::Success',
-  SEND_PASSWORD_RESET_FAILURE = 'SendPasswordReset::Failure',
-  AUTHENTICATION_SUCCESS = 'Authentication::Success',
-  AUTHENTICATION_FAILURE = 'Authentication::Failure',
-  AUTHORIZATION_SUCCESS = 'Authorization::Success',
-  AUTHORIZATION_FAILURE = 'Authorization::Failure',
-  AUTHORIZATION_ERROR = 'Authorization::Error',
-  SEND_MAGIC_LINK_SUCCESS = 'SendMagicLink::Success',
-  SEND_MAGIC_LINK_FAILURE = 'SendMagicLink::Failure',
-  REGISTER_SUCCESS = 'Register::Success',
-  REGISTER_FAILURE = 'Register::Failure',
-  CHANGE_PASSWORD_SUCCESS = 'UpdatePassword::Success',
-  CHANGE_PASSWORD_FAILURE = 'UpdatePassword::Failure',
-  LOGIN_MIDDLEWARE_SUCCESS = 'LoginMiddleware::Success',
-  LOGIN_MIDDLEWARE_FAILURE = 'LoginMiddleware::Failure',
-  LOGIN_MIDDLEWARE_UNVERIFIED = 'LoginMiddlewareUnverified',
-  LOGIN_MIDDLEWARE_NOT_RECENT = 'LoginMiddlewareNotRecent',
-  LOGIN_MIDDLEWARE_NOT_SIGNED_IN = 'LoginMiddlewareNotSignedIn',
-  SEND_VALIDATION_EMAIL_SUCCESS = 'SendValidationEmail::Success',
-  SEND_VALIDATION_EMAIL_FAILURE = 'SendValidationEmail::Failure',
-  EMAIL_VALIDATED_SUCCESS = 'EmailValidated::Success',
-  EMAIL_VALIDATED_FAILURE = 'EmailValidated::Failure',
-  ACCOUNT_VERIFICATION_SUCCESS = 'AccountVerification::Success',
-  ACCOUNT_VERIFICATION_FAILURE = 'AccountVerification::Failure',
-}
-=======
 // This file defines the metrics that we would like to track in cloudwatch
->>>>>>> f87ca9e3
 
 // Specific emails to track
 type EmailMetrics =
@@ -54,7 +25,8 @@
   | 'OktaRegistration'
   | 'OktaRegistrationResendEmail'
   | 'OktaSetPasswordOnWelcomePage'
-  | 'OktaWelcomeResendEmail';
+  | 'OktaWelcomeResendEmail'
+  | 'OAuthAuthorization';
 
 // Unconditional metrics that we want to track directly
 type UnconditionalMetrics =
