--- conflicted
+++ resolved
@@ -25,9 +25,5 @@
   pageData: {
     geolocation: 'ROW',
   },
-<<<<<<< HEAD
   mvtId: 0,
-};
-=======
-});
->>>>>>> c872fd78
+});