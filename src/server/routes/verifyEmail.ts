--- conflicted
+++ resolved
@@ -1,13 +1,7 @@
-<<<<<<< HEAD
-import { Router, Request } from 'express';
-import deepmerge from 'deepmerge';
-
-=======
 import { handleAsyncErrors } from '@/server/lib/expressWrappers';
 import { getConfiguration } from '@/server/lib/getConfiguration';
 import { getProfileUrl } from '@/server/lib/getProfileUrl';
 import { read as getUser } from '@/server/lib/idapi/user';
->>>>>>> 9b2073c6
 import {
   send as sendVerificationEmail,
   verifyEmail,
@@ -23,16 +17,11 @@
 import { addQueryParamsToPath } from '@/shared/lib/queryParams';
 import { ConsentsErrors, VerifyEmailErrors } from '@/shared/model/Errors';
 import { PageTitle } from '@/shared/model/PageTitle';
-import { Routes } from '@/shared/model/Routes';
 import { EMAIL_SENT } from '@/shared/model/Success';
-<<<<<<< HEAD
-import { ApiError } from '@/server/models/Error';
 import { buildUrl } from '@/shared/lib/routeUtils';
-=======
 import deepmerge from 'deepmerge';
 import { Request, Router } from 'express';
 import handleRecaptcha from '@/server/lib/recaptcha';
->>>>>>> 9b2073c6
 
 const router = Router();
 
@@ -96,12 +85,8 @@
 );
 
 router.post(
-<<<<<<< HEAD
   '/verify-email',
-=======
-  Routes.VERIFY_EMAIL,
   handleRecaptcha,
->>>>>>> 9b2073c6
   handleAsyncErrors(async (req: Request, res: ResponseWithRequestState) => {
     let state = res.locals;
     let status = 200;
