import { handleAsyncErrors } from '@/server/lib/expressWrappers';
import { getConfiguration } from '@/server/lib/getConfiguration';
import { getProfileUrl } from '@/server/lib/getProfileUrl';
import { read as getUser } from '@/server/lib/idapi/user';
import {
  send as sendVerificationEmail,
  verifyEmail,
} from '@/server/lib/idapi/verifyEmail';
import { logger } from '@/server/lib/logger';
import { renderer } from '@/server/lib/renderer';
import { setIDAPICookies } from '@/server/lib/setIDAPICookies';
import { trackMetric } from '@/server/lib/trackMetric';
<<<<<<< HEAD
=======
import { ApiError } from '@/server/models/Error';
import { ResponseWithRequestState } from '@/server/models/Express';
import { Metrics } from '@/server/models/Metrics';
import { consentPages } from '@/server/routes/consents';
>>>>>>> cc6b8ef9
import { addQueryParamsToPath } from '@/shared/lib/queryParams';
import { ConsentsErrors, VerifyEmailErrors } from '@/shared/model/Errors';
import { PageTitle } from '@/shared/model/PageTitle';
import { Routes } from '@/shared/model/Routes';
import { EMAIL_SENT } from '@/shared/model/Success';
import deepmerge from 'deepmerge';
import { Request, Router } from 'express';
import handleRecaptcha from '@/server/lib/recaptcha';

const router = Router();

const { signInPageUrl } = getConfiguration();
const profileUrl = getProfileUrl();

router.get(
  Routes.VERIFY_EMAIL,
  handleAsyncErrors(async (req: Request, res: ResponseWithRequestState) => {
    let state = res.locals;

    state = deepmerge(state, {
      pageData: {
        signInPageUrl: `${signInPageUrl}?returnUrl=${encodeURIComponent(
          `${profileUrl}${Routes.VERIFY_EMAIL}`,
        )}`,
      },
    });

    let status = 200;

    try {
      const sc_gu_u = req.cookies.SC_GU_U;

      if (!sc_gu_u) {
        throw new ApiError({
          status: 403,
          message: ConsentsErrors.ACCESS_DENIED,
        });
      }

      const { primaryEmailAddress } = await getUser(req.ip, sc_gu_u);
      state = deepmerge(state, {
        pageData: {
          email: primaryEmailAddress,
        },
      });
    } catch (error) {
      logger.error(`${req.method} ${req.originalUrl}  Error`, error);
      const { message, status: errorStatus } =
        error instanceof ApiError ? error : new ApiError();

      status = errorStatus;

      if (status === 500) {
        state = deepmerge(state, {
          globalMessage: {
            error: message,
          },
        });
      }
    }

    const html = renderer(Routes.VERIFY_EMAIL, {
      pageTitle: PageTitle.VERIFY_EMAIL,
      requestState: state,
    });

    return res.status(status).type('html').send(html);
  }),
);

router.post(
  Routes.VERIFY_EMAIL,
  handleRecaptcha,
  handleAsyncErrors(async (req: Request, res: ResponseWithRequestState) => {
    let state = res.locals;
    let status = 200;

    try {
      const sc_gu_u = req.cookies.SC_GU_U;

      if (!sc_gu_u) {
        throw new ApiError({
          status: 403,
          message: ConsentsErrors.ACCESS_DENIED,
        });
      }

      const { email = (await getUser(req.ip, sc_gu_u)).primaryEmailAddress } =
        req.body;

      state = deepmerge(state, {
        pageData: {
          email,
        },
      });

      await sendVerificationEmail(req.ip, sc_gu_u);
      trackMetric('SendValidationEmail::Success');

      state = deepmerge(state, {
        globalMessage: {
          success: EMAIL_SENT.SUCCESS,
        },
      });
    } catch (error) {
      logger.error(`${req.method} ${req.originalUrl}  Error`, error);

      trackMetric('SendValidationEmail::Failure');

      const { message, status: errorStatus } =
        error instanceof ApiError ? error : new ApiError();

      status = errorStatus;

      state = deepmerge(state, {
        globalMessage: {
          error: message,
        },
      });
    }

    const html = renderer(Routes.VERIFY_EMAIL, {
      pageTitle: PageTitle.VERIFY_EMAIL,
      requestState: state,
    });

    return res.status(status).type('html').send(html);
  }),
);

router.get(
  `${Routes.VERIFY_EMAIL}${Routes.TOKEN_PARAM}`,
  handleAsyncErrors(async (req: Request, res: ResponseWithRequestState) => {
    const { token } = req.params;

    try {
      const cookies = await verifyEmail(token, req.ip);
      trackMetric('EmailValidated::Success');
      setIDAPICookies(res, cookies);
    } catch (error) {
      logger.error(`${req.method} ${req.originalUrl}  Error`, error);

      const { message } = error instanceof ApiError ? error : new ApiError();

      if (message === VerifyEmailErrors.USER_ALREADY_VALIDATED) {
        return res.redirect(
          303,
          addQueryParamsToPath(
            `${Routes.CONSENTS}/${consentPages[0].page}`,
            res.locals.queryParams,
          ),
        );
      }

      trackMetric('EmailValidated::Failure');

      return res.redirect(
        303,
        addQueryParamsToPath(Routes.VERIFY_EMAIL, res.locals.queryParams),
      );
    }

    return res.redirect(
      303,
      addQueryParamsToPath(
        `${Routes.CONSENTS}/${consentPages[0].page}`,
        res.locals.queryParams,
        {
          emailVerified: true,
        },
      ),
    );
  }),
);

export default router;<|MERGE_RESOLUTION|>--- conflicted
+++ resolved
@@ -10,13 +10,9 @@
 import { renderer } from '@/server/lib/renderer';
 import { setIDAPICookies } from '@/server/lib/setIDAPICookies';
 import { trackMetric } from '@/server/lib/trackMetric';
-<<<<<<< HEAD
-=======
 import { ApiError } from '@/server/models/Error';
 import { ResponseWithRequestState } from '@/server/models/Express';
-import { Metrics } from '@/server/models/Metrics';
 import { consentPages } from '@/server/routes/consents';
->>>>>>> cc6b8ef9
 import { addQueryParamsToPath } from '@/shared/lib/queryParams';
 import { ConsentsErrors, VerifyEmailErrors } from '@/shared/model/Errors';
 import { PageTitle } from '@/shared/model/PageTitle';
