import { Router } from 'express';

import { default as core } from './core';
import { default as reset } from './reset';
import { default as signIn } from './signIn';
import { default as changePassword } from './changePassword';
import { default as consents } from './consents';
import { default as verifyEmail } from './verifyEmail';
<<<<<<< HEAD
import { default as email } from './email';

=======
import { default as magicLink } from './magicLink';
>>>>>>> e2bb8dbf
import { noCache } from '@/server/lib/middleware/cache';

const router = Router();

// core routes for the app, e.g. healthcheck, static routes
router.use(core);

// request reset password routes
router.use(noCache, reset);

// request sign in routes
router.use(noCache, signIn);

// change password routes
router.use(noCache, changePassword);

// consents routes
router.use(noCache, consents);

// verify email routes
router.use(noCache, verifyEmail);

<<<<<<< HEAD
// send email test routes
router.use(noCache, email);
=======
// magic link routes
router.use(noCache, magicLink);
>>>>>>> e2bb8dbf

export default router;<|MERGE_RESOLUTION|>--- conflicted
+++ resolved
@@ -6,12 +6,8 @@
 import { default as changePassword } from './changePassword';
 import { default as consents } from './consents';
 import { default as verifyEmail } from './verifyEmail';
-<<<<<<< HEAD
 import { default as email } from './email';
-
-=======
 import { default as magicLink } from './magicLink';
->>>>>>> e2bb8dbf
 import { noCache } from '@/server/lib/middleware/cache';
 
 const router = Router();
@@ -34,12 +30,10 @@
 // verify email routes
 router.use(noCache, verifyEmail);
 
-<<<<<<< HEAD
 // send email test routes
 router.use(noCache, email);
-=======
+
 // magic link routes
 router.use(noCache, magicLink);
->>>>>>> e2bb8dbf
 
 export default router;