import { Request } from 'express';
import handleRecaptcha from '@/server//lib/recaptcha';
import {
  readEncryptedStateCookie,
  setEncryptedStateCookie,
} from '@/server/lib/encryptedStateCookie';
import { handleAsyncErrors } from '@/server/lib/expressWrappers';
import { guest } from '@/server/lib/idapi/guest';
import {
  readUserType,
  sendAccountExistsEmail,
  sendAccountVerificationEmail,
  sendAccountWithoutPasswordExistsEmail,
  UserType,
} from '@/server/lib/idapi/user';
import { logger } from '@/server/lib/logger';
import { registerWithOkta } from '@/server/lib/okta/registration';
import { getEmailFromPlaySessionCookie } from '@/server/lib/playSessionCookie';
import { renderer } from '@/server/lib/renderer';

import { typedRouter as router } from '@/server/lib/typedRoutes';
import { ResponseWithRequestState } from '@/server/models/Express';
import { trackMetric } from '@/server/lib/trackMetric';
import { ApiError } from '@/server/models/Error';
<<<<<<< HEAD
import { Metrics } from '@/server/models/Metrics';
=======
import { ResponseWithRequestState } from '@/server/models/Express';
>>>>>>> 11b0ed4b
import { addQueryParamsToPath } from '@/shared/lib/queryParams';
import { EmailType } from '@/shared/model/EmailType';
import { GenericErrors } from '@/shared/model/Errors';
import { PageTitle } from '@/shared/model/PageTitle';
import deepmerge from 'deepmerge';
import { getConfiguration } from '@/server/lib/getConfiguration';

const { okta } = getConfiguration();

router.get('/register', (req: Request, res: ResponseWithRequestState) => {
  const html = renderer('/register', {
    requestState: res.locals,
    pageTitle: PageTitle.REGISTRATION,
  });
  res.type('html').send(html);
});

router.get(
  '/register/email-sent',
  (req: Request, res: ResponseWithRequestState) => {
    const state = res.locals;
    const html = renderer('/register/email-sent', {
      requestState: deepmerge(state, {
        pageData: {
          email:
            getEmailFromPlaySessionCookie(req) ||
            readEncryptedStateCookie(req)?.email,
        },
      }),
      pageTitle: PageTitle.REGISTRATION_EMAIL_SENT,
    });
    res.type('html').send(html);
  },
);

router.post(
  '/register/email-sent/resend',
  handleRecaptcha,
  handleAsyncErrors(async (req: Request, res: ResponseWithRequestState) => {
    const { returnUrl, emailSentSuccess } = res.locals.queryParams;

    try {
      // read and parse the encrypted state cookie
      const encryptedState = readEncryptedStateCookie(req);

      // read the email from the PlaySessionCookie or the EncryptedState
      // we attempt to read from the PlaySessionCookie first as it's likely
      // the registration came from identity-frontend until the register page
      // is at 100% of all users on gateway
      const email = getEmailFromPlaySessionCookie(req) || encryptedState?.email;

      // check the email exists
      if (typeof email !== 'undefined') {
        // read the type of email we sent to the user based on the EncryptedState set
        // we default to GUEST_REGISTER as it's likely that if the value doesn't exist
        // they are a new user registration
        const emailType: EmailType =
          encryptedState?.emailType ?? EmailType.ACCOUNT_VERIFICATION;

        // depending on the EmailType that was originally sent to the user
        // we determine which email to resend
        switch (emailType) {
          // they were a newly registered user, so resend the AccountVerification Email
          case EmailType.ACCOUNT_VERIFICATION:
            await sendAccountVerificationEmail(email, req.ip, returnUrl);
            break;
          // they were an already registered user, so resend the AccountExists Email
          case EmailType.ACCOUNT_EXISTS:
            await sendAccountExistsEmail(email, req.ip, returnUrl);
            break;
          // they were an already registered user without password
          // so resend the AccountWithoutPasswordExists Email
          case EmailType.ACCOUNT_WITHOUT_PASSWORD_EXISTS:
            await sendAccountWithoutPasswordExistsEmail(
              email,
              req.ip,
              returnUrl,
            );
            break;
          default:
            // somethings gone wrong, throw a generic error
            throw new ApiError({ message: GenericErrors.DEFAULT, status: 500 });
        }

        setEncryptedStateCookie(res, { email, emailType });
        return res.redirect(
          303,
          addQueryParamsToPath('/register/email-sent', res.locals.queryParams, {
            emailSentSuccess,
          }),
        );
      } else {
        throw new ApiError({ message: GenericErrors.DEFAULT, status: 500 });
      }
    } catch (error) {
      const { message, status } =
        error instanceof ApiError ? error : new ApiError();

      logger.error(`${req.method} ${req.originalUrl}  Error`, error);

      const html = renderer('/register/email-sent', {
        pageTitle: PageTitle.REGISTRATION_EMAIL_SENT,
        requestState: deepmerge(res.locals, {
          globalMessage: {
            error: message,
          },
        }),
      });
      return res.status(status).type('html').send(html);
    }
  }),
);

router.post(
  '/register',
  handleRecaptcha,
  handleAsyncErrors(async (req: Request, res: ResponseWithRequestState) => {
    let state = res.locals;

    const { email = '' } = req.body;
    const { returnUrl, ref, refViewId } = state.queryParams;

    try {
      // use idapi user type endpoint to determine user type
      const userType = await readUserType(email, req.ip);

      // check what type of user they are to determine course of action
      switch (userType) {
        // new user, so call guest register endpoint to create user account without password
        // and automatically send account verification email
        case UserType.NEW:
          if (okta.registrationEnabled) {
            await registerWithOkta(email);
          } else {
            await guest(email, req.ip, returnUrl, refViewId, ref);
          }
          // set the encrypted state cookie in each case, so the next page is aware
          // of the email address and type of email sent
          // so if needed it can resend the correct email
          setEncryptedStateCookie(res, {
            email,
            emailType: EmailType.ACCOUNT_VERIFICATION,
          });
          break;
        // user exists with password
        // so we want to send them the account exists email
        case UserType.CURRENT:
          await sendAccountExistsEmail(email, req.ip, returnUrl);
          setEncryptedStateCookie(res, {
            email,
            emailType: EmailType.ACCOUNT_EXISTS,
          });
          break;
        // user exists without password
        // so we send them the account exists without password email to set a password
        case UserType.GUEST:
          await sendAccountWithoutPasswordExistsEmail(email, req.ip, returnUrl);
          setEncryptedStateCookie(res, {
            email,
            emailType: EmailType.ACCOUNT_WITHOUT_PASSWORD_EXISTS,
          });
          break;
        default:
          // shouldn't reach this point, so we want to catch this
          // as an error just in case
          throw new Error('Invalid UserType');
      }

      trackMetric('Register::Success');

      // redirect the user to the email sent page
      return res.redirect(
        303,
        addQueryParamsToPath('/register/email-sent', res.locals.queryParams),
      );
    } catch (error) {
      logger.error(`${req.method} ${req.originalUrl}  Error`, error);

      const { message, status } =
        error instanceof ApiError ? error : new ApiError();

      trackMetric('Register::Failure');

      state = deepmerge(state, {
        globalMessage: {
          error: message,
        },
        pageData: {
          email,
        },
      });

      const html = renderer('/register', {
        requestState: state,
        pageTitle: PageTitle.REGISTRATION,
      });
      return res.status(status).type('html').send(html);
    }
  }),
);

export default router.router;<|MERGE_RESOLUTION|>--- conflicted
+++ resolved
@@ -19,14 +19,9 @@
 import { renderer } from '@/server/lib/renderer';
 
 import { typedRouter as router } from '@/server/lib/typedRoutes';
-import { ResponseWithRequestState } from '@/server/models/Express';
 import { trackMetric } from '@/server/lib/trackMetric';
 import { ApiError } from '@/server/models/Error';
-<<<<<<< HEAD
-import { Metrics } from '@/server/models/Metrics';
-=======
 import { ResponseWithRequestState } from '@/server/models/Express';
->>>>>>> 11b0ed4b
 import { addQueryParamsToPath } from '@/shared/lib/queryParams';
 import { EmailType } from '@/shared/model/EmailType';
 import { GenericErrors } from '@/shared/model/Errors';
