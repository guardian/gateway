--- conflicted
+++ resolved
@@ -26,11 +26,9 @@
 } from '@/server/lib/encryptedStateCookie';
 import { EmailType } from '@/shared/model/EmailType';
 import { ApiError } from '@/server/models/Error';
-<<<<<<< HEAD
 import { register } from '@/server/lib/okta/registration';
-=======
 import { addQueryParamsToPath } from '@/shared/lib/queryParams';
->>>>>>> 7fb4342a
+
 
 const router = Router();
 
