--- conflicted
+++ resolved
@@ -1,9 +1,5 @@
-<<<<<<< HEAD
 import { Request } from 'express';
-import handleRecaptcha from '@/server//lib/recaptcha';
-=======
 import handleRecaptcha from '@/server/lib/recaptcha';
->>>>>>> 4253251a
 import {
   readEncryptedStateCookie,
   setEncryptedStateCookie,
