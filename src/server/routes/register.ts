--- conflicted
+++ resolved
@@ -17,15 +17,11 @@
 import { getEmailFromPlaySessionCookie } from '@/server/lib/playSessionCookie';
 import { renderer } from '@/server/lib/renderer';
 import { trackMetric } from '@/server/lib/trackMetric';
-<<<<<<< HEAD
-=======
 import { ApiError } from '@/server/models/Error';
 import { ResponseWithRequestState } from '@/server/models/Express';
-import { Metrics } from '@/server/models/Metrics';
 import { addQueryParamsToPath } from '@/shared/lib/queryParams';
 import { EmailType } from '@/shared/model/EmailType';
 import { GenericErrors } from '@/shared/model/Errors';
->>>>>>> cc6b8ef9
 import { PageTitle } from '@/shared/model/PageTitle';
 import { Routes } from '@/shared/model/Routes';
 import deepmerge from 'deepmerge';
