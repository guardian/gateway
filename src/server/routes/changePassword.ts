--- conflicted
+++ resolved
@@ -70,13 +70,10 @@
   async (req: Request, res: ResponseWithRequestState) => {
     let state = res.locals;
     const { token } = req.params;
-<<<<<<< HEAD
-=======
     res.locals.pageData.browserName = getBrowserNameFromUserAgent(
       req.header('User-Agent'),
     );
 
->>>>>>> 1ee82382
     try {
       state = {
         ...state,
