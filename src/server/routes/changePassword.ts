--- conflicted
+++ resolved
@@ -33,15 +33,9 @@
     (res) =>
       res.redirect(
         303,
-<<<<<<< HEAD
         addQueryParamsToPath(
-          Routes.CHANGE_PASSWORD_COMPLETE,
+          `${Routes.CHANGE_PASSWORD}${Routes.COMPLETE}`,
           res.locals.queryParams,
-=======
-        addReturnUrlToPath(
-          `${Routes.PASSWORD}${Routes.RESET_CONFIRMATION}`,
-          res.locals.queryParams.returnUrl,
->>>>>>> 3c546b52
         ),
       ),
   ),
