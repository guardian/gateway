--- conflicted
+++ resolved
@@ -54,10 +54,7 @@
 import { requestStateHasOAuthTokens } from '../lib/middleware/requestState';
 import { readEncryptedStateCookie } from '../lib/encryptedStateCookie';
 import { RegistrationConsents } from '@/shared/model/RegistrationConsents';
-<<<<<<< HEAD
 import { sendPrintPromoSignUpEmail } from '@/email/templates/PrintPromoSignUp/sendPrintPromoSignUpEmail';
-=======
->>>>>>> ab367fa0
 
 const { passcodesEnabled: passcodesEnabled, signInPageUrl } =
 	getConfiguration();
@@ -210,11 +207,7 @@
 router.get(
 	'/welcome/complete-account',
 	loginMiddlewareOAuth,
-<<<<<<< HEAD
-	async (req: Request, res: ResponseWithRequestState) => {
-=======
 	(req: Request, res: ResponseWithRequestState) => {
->>>>>>> ab367fa0
 		const state = res.locals;
 
 		if (!requestStateHasOAuthTokens(state)) {
@@ -224,42 +217,6 @@
 			);
 		}
 
-<<<<<<< HEAD
-		const geolocation = state.pageData.geolocation;
-		const appName = state.pageData.appName;
-		const isJobs = state.queryParams.clientId === 'jobs';
-
-		const consentList = getRegistrationConsentsList(
-			isJobs ?? false,
-			geolocation,
-			appName,
-		);
-
-		try {
-			const registrationConsents: RegistrationConsents = {
-				consents: consentList
-					.filter(
-						(consentItem) => consentItem.consentOrNewsletter === 'CONSENT',
-					)
-					.map((consentItem) => ({ id: consentItem.id, consented: true })),
-				newsletters: consentList
-					.filter(
-						(consentItem) => consentItem.consentOrNewsletter === 'NEWSLETTER',
-					)
-					.map((consentItem) => ({ id: consentItem.id, subscribed: true })),
-			};
-			await updateNewslettersAndConstents(
-				registrationConsents,
-				res,
-				'complete-account-init',
-			);
-		} catch (error) {
-			// we don't want to block the user at this point, so we'll just log the error, and go to the finally block
-			logger.error(`GET ${req.method} ${req.originalUrl}  Error`, error);
-		}
-
-=======
->>>>>>> ab367fa0
 		const encrypedCookieState = readEncryptedStateCookie(req);
 
 		const html = renderer('/welcome/complete-account', {
@@ -280,10 +237,6 @@
 	loginMiddlewareOAuth,
 	handleAsyncErrors(async (req: Request, res: ResponseWithRequestState) => {
 		const state = res.locals;
-<<<<<<< HEAD
-		const formSubmitMethod = req.body.formSubmitMethod;
-=======
->>>>>>> ab367fa0
 
 		try {
 			const registrationConsents = bodyFormFieldsToRegistrationConsents(
@@ -300,21 +253,11 @@
 			// we don't want to block the user at this point, so we'll just log the error, and go to the finally block
 			logger.error(`${req.method} ${req.originalUrl}  Error`, error);
 		} finally {
-<<<<<<< HEAD
-			if (formSubmitMethod === 'submit-button') {
-				// eslint-disable-next-line no-unsafe-finally -- we want to redirect and return regardless of any throws
-				return res.redirect(
-					303,
-					addQueryParamsToPath('/welcome/review', state.queryParams),
-				);
-			}
-=======
 			// eslint-disable-next-line no-unsafe-finally -- we want to redirect and return regardless of any throws
 			return res.redirect(
 				303,
 				addQueryParamsToPath('/welcome/review', state.queryParams),
 			);
->>>>>>> ab367fa0
 		}
 	}),
 );
