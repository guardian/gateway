<<<<<<< HEAD
import { Request, Router } from 'express';
import deepmerge from 'deepmerge';
import { ResponseWithRequestState } from '@/server/models/Express';

import { handleAsyncErrors } from '@/server/lib/expressWrappers';
import { logger } from '@/server/lib/logger';
import { renderer } from '@/server/lib/renderer';
import { PageTitle } from '@/shared/model/PageTitle';
import { addQueryParamsToPath } from '@/shared/lib/queryParams';
import { consentPages } from '@/server/routes/consents';
import { sendAccountVerificationEmail } from '@/server/lib/idapi/user';
=======
>>>>>>> 9b2073c6
import {
  checkResetPasswordTokenController,
  setPasswordTokenController,
} from '@/server/controllers/changePassword';
import { readEmailCookie } from '@/server/lib/emailCookie';
import { handleAsyncErrors } from '@/server/lib/expressWrappers';
import { sendAccountVerificationEmail } from '@/server/lib/idapi/user';
import { logger } from '@/server/lib/logger';
import handleRecaptcha from '@/server/lib/recaptcha';
import { renderer } from '@/server/lib/renderer';
import { ApiError } from '@/server/models/Error';
<<<<<<< HEAD
import { buildUrl } from '@/shared/lib/routeUtils';
=======
import { ResponseWithRequestState } from '@/server/models/Express';
import { consentPages } from '@/server/routes/consents';
import { addQueryParamsToPath } from '@/shared/lib/queryParams';
import { PageTitle } from '@/shared/model/PageTitle';
import { Routes } from '@/shared/model/Routes';
import deepmerge from 'deepmerge';
import { Request, Router } from 'express';
import { setEncryptedStateCookie } from '../lib/encryptedStateCookie';
>>>>>>> 9b2073c6

const router = Router();
// resend account verification page
router.get('/welcome/resend', (_: Request, res: ResponseWithRequestState) => {
  const html = renderer('/welcome/resend', {
    pageTitle: PageTitle.WELCOME_RESEND,
    requestState: res.locals,
  });
  res.type('html').send(html);
});

// resend account verification page, session expired
router.get('/welcome/expired', (_: Request, res: ResponseWithRequestState) => {
  const html = renderer('/welcome/expired', {
    pageTitle: PageTitle.WELCOME_RESEND,
    requestState: res.locals,
  });
  res.type('html').send(html);
});

// POST form handler to resend account verification email
router.post(
<<<<<<< HEAD
  '/welcome/resend',
=======
  `${Routes.WELCOME}${Routes.RESEND}`,
  handleRecaptcha,
>>>>>>> 9b2073c6
  handleAsyncErrors(async (req: Request, res: ResponseWithRequestState) => {
    const { email } = req.body;
    const { returnUrl, emailSentSuccess } = res.locals.queryParams;

    try {
      await sendAccountVerificationEmail(email, req.ip, returnUrl);

      setEncryptedStateCookie(res, { email });

      return res.redirect(
        303,
        addQueryParamsToPath('/welcome/email-sent', res.locals.queryParams, {
          emailSentSuccess,
        }),
      );
    } catch (error) {
      const { message, status } =
        error instanceof ApiError ? error : new ApiError();

      logger.error(`${req.method} ${req.originalUrl}  Error`, error);

      const html = renderer('/welcome/resend', {
        pageTitle: PageTitle.WELCOME_RESEND,
        requestState: deepmerge(res.locals, {
          globalMessage: {
            error: message,
          },
        }),
      });
      return res.status(status).type('html').send(html);
    }
  }),
);

// email sent page
router.get(
  '/welcome/email-sent',
  (req: Request, res: ResponseWithRequestState) => {
    let state = res.locals;

    const email = readEmailCookie(req);

    state = deepmerge(state, {
      pageData: {
        email,
        previousPage: buildUrl('/welcome/resend'),
      },
    });

    const html = renderer('/welcome/email-sent', {
      pageTitle: PageTitle.EMAIL_SENT,
      requestState: state,
    });
    res.type('html').send(html);
  },
);

// welcome page, check token and display set password page
router.get(
  '/welcome/:token',
  checkResetPasswordTokenController(
    '/welcome',
    PageTitle.WELCOME,
    '/welcome',
    PageTitle.WELCOME,
  ),
);

// POST form handler to set password on welcome page
router.post(
  '/welcome/:token',
  setPasswordTokenController(
    '/welcome',
    PageTitle.WELCOME,
    '/welcome',
    PageTitle.WELCOME,
    (res) => {
      return res.redirect(
        303,
        addQueryParamsToPath(`${consentPages[0].path}`, res.locals.queryParams),
      );
    },
  ),
);

export default router;<|MERGE_RESOLUTION|>--- conflicted
+++ resolved
@@ -1,17 +1,3 @@
-<<<<<<< HEAD
-import { Request, Router } from 'express';
-import deepmerge from 'deepmerge';
-import { ResponseWithRequestState } from '@/server/models/Express';
-
-import { handleAsyncErrors } from '@/server/lib/expressWrappers';
-import { logger } from '@/server/lib/logger';
-import { renderer } from '@/server/lib/renderer';
-import { PageTitle } from '@/shared/model/PageTitle';
-import { addQueryParamsToPath } from '@/shared/lib/queryParams';
-import { consentPages } from '@/server/routes/consents';
-import { sendAccountVerificationEmail } from '@/server/lib/idapi/user';
-=======
->>>>>>> 9b2073c6
 import {
   checkResetPasswordTokenController,
   setPasswordTokenController,
@@ -23,18 +9,14 @@
 import handleRecaptcha from '@/server/lib/recaptcha';
 import { renderer } from '@/server/lib/renderer';
 import { ApiError } from '@/server/models/Error';
-<<<<<<< HEAD
 import { buildUrl } from '@/shared/lib/routeUtils';
-=======
 import { ResponseWithRequestState } from '@/server/models/Express';
 import { consentPages } from '@/server/routes/consents';
 import { addQueryParamsToPath } from '@/shared/lib/queryParams';
 import { PageTitle } from '@/shared/model/PageTitle';
-import { Routes } from '@/shared/model/Routes';
 import deepmerge from 'deepmerge';
 import { Request, Router } from 'express';
 import { setEncryptedStateCookie } from '../lib/encryptedStateCookie';
->>>>>>> 9b2073c6
 
 const router = Router();
 // resend account verification page
@@ -57,12 +39,8 @@
 
 // POST form handler to resend account verification email
 router.post(
-<<<<<<< HEAD
   '/welcome/resend',
-=======
-  `${Routes.WELCOME}${Routes.RESEND}`,
   handleRecaptcha,
->>>>>>> 9b2073c6
   handleAsyncErrors(async (req: Request, res: ResponseWithRequestState) => {
     const { email } = req.body;
     const { returnUrl, emailSentSuccess } = res.locals.queryParams;
