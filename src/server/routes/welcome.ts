import { checkPasswordTokenController } from '@/server/controllers/checkPasswordToken';
import { setPasswordController } from '@/server/controllers/changePassword';
import { readEmailCookie } from '@/server/lib/emailCookie';
import { handleAsyncErrors } from '@/server/lib/expressWrappers';
import { sendAccountVerificationEmail } from '@/server/lib/idapi/user';
import { logger } from '@/server/lib/logger';
import handleRecaptcha from '@/server/lib/recaptcha';
import { renderer } from '@/server/lib/renderer';
import { ApiError } from '@/server/models/Error';
import { buildUrl } from '@/shared/lib/routeUtils';
import { ResponseWithRequestState } from '@/server/models/Express';
import { consentPages } from '@/server/routes/consents';
import { addQueryParamsToPath } from '@/shared/lib/queryParams';
import deepmerge from 'deepmerge';
import { Request, Router } from 'express';
import { setEncryptedStateCookie } from '../lib/encryptedStateCookie';
import { resendRegistrationEmail } from '@/server/lib/okta/register';
import { trackMetric } from '@/server/lib/trackMetric';
import { OktaError } from '@/server/models/okta/Error';
import { GenericErrors } from '@/shared/model/Errors';
import { getConfiguration } from '@/server/lib/getConfiguration';

const { okta } = getConfiguration();

const router = Router();
// resend account verification page
router.get('/welcome/resend', (_: Request, res: ResponseWithRequestState) => {
  const html = renderer('/welcome/resend', {
    pageTitle: 'Resend Welcome Email',
    requestState: res.locals,
  });
  res.type('html').send(html);
});

// resend account verification page, session expired
router.get('/welcome/expired', (_: Request, res: ResponseWithRequestState) => {
  const html = renderer('/welcome/expired', {
    pageTitle: 'Resend Welcome Email',
    requestState: res.locals,
  });
  res.type('html').send(html);
});

// POST form handler to resend account verification email
router.post(
  '/welcome/resend',
  handleRecaptcha,
  handleAsyncErrors(async (req: Request, res: ResponseWithRequestState) => {
<<<<<<< HEAD
    const { useOkta } = res.locals.queryParams;
    if (okta.registrationEnabled && useOkta) {
      await OktaResendEmail(req, res);
    } else {
      const { email } = req.body;
      const state = res.locals;
      const { returnUrl, emailSentSuccess, ref, refViewId } = state.queryParams;

      try {
        await sendAccountVerificationEmail(
          email,
          req.ip,
          returnUrl,
          ref,
          refViewId,
          state.ophanConfig,
        );
=======
    const { email } = req.body;
    const state = res.locals;
    const { returnUrl, emailSentSuccess, ref, refViewId, clientId } =
      state.queryParams;

    try {
      await sendAccountVerificationEmail(
        email,
        req.ip,
        returnUrl,
        ref,
        refViewId,
        clientId,
        state.ophanConfig,
      );
>>>>>>> 39a198fa

        setEncryptedStateCookie(res, { email });

        return res.redirect(
          303,
          addQueryParamsToPath('/welcome/email-sent', res.locals.queryParams, {
            emailSentSuccess,
          }),
        );
      } catch (error) {
        const { message, status } =
          error instanceof ApiError ? error : new ApiError();

        logger.error(`${req.method} ${req.originalUrl}  Error`, error);

        const html = renderer('/welcome/resend', {
          pageTitle: 'Resend Welcome Email',
          requestState: deepmerge(res.locals, {
            globalMessage: {
              error: message,
            },
          }),
        });
        return res.status(status).type('html').send(html);
      }
    }
  }),
);

// email sent page
router.get(
  '/welcome/email-sent',
  (req: Request, res: ResponseWithRequestState) => {
    let state = res.locals;

    const email = readEmailCookie(req);

    state = deepmerge(state, {
      pageData: {
        email,
        previousPage: buildUrl('/welcome/resend'),
      },
    });

    const html = renderer('/welcome/email-sent', {
      pageTitle: 'Check Your Inbox',
      requestState: state,
    });
    res.type('html').send(html);
  },
);

// welcome page, check token and display set password page
router.get(
  '/welcome/:token',
  checkPasswordTokenController('/welcome', 'Welcome'),
);

// POST form handler to set password on welcome page
router.post(
  '/welcome/:token',
  setPasswordController('/welcome', 'Welcome', consentPages[0].path),
);

const OktaResendEmail = async (req: Request, res: ResponseWithRequestState) => {
  try {
    const { email } = req.body;

    if (typeof email !== 'undefined') {
      await resendRegistrationEmail(email);
      trackMetric('OktaWelcomeResendEmail::Success');
      return res.redirect(
        303,
        addQueryParamsToPath('/welcome/email-sent', res.locals.queryParams, {
          emailSentSuccess: true,
        }),
      );
    } else
      throw new OktaError(
        'Could not resend welcome email as email was undefined',
      );
  } catch (error) {
    logger.error('Okta Registration resend email failure', error);

    trackMetric('OktaWelcomeResendEmail::Failure');

    return res.type('html').send(
      renderer('/welcome/email-sent', {
        pageTitle: 'Check Your Inbox',
        requestState: deepmerge(res.locals, {
          globalMessage: {
            error: GenericErrors.DEFAULT,
          },
        }),
      }),
    );
  }
};

export default router;<|MERGE_RESOLUTION|>--- conflicted
+++ resolved
@@ -46,14 +46,14 @@
   '/welcome/resend',
   handleRecaptcha,
   handleAsyncErrors(async (req: Request, res: ResponseWithRequestState) => {
-<<<<<<< HEAD
     const { useOkta } = res.locals.queryParams;
     if (okta.registrationEnabled && useOkta) {
       await OktaResendEmail(req, res);
     } else {
       const { email } = req.body;
       const state = res.locals;
-      const { returnUrl, emailSentSuccess, ref, refViewId } = state.queryParams;
+      const { returnUrl, emailSentSuccess, ref, refViewId, clientId } =
+        state.queryParams;
 
       try {
         await sendAccountVerificationEmail(
@@ -62,25 +62,9 @@
           returnUrl,
           ref,
           refViewId,
+          clientId,
           state.ophanConfig,
         );
-=======
-    const { email } = req.body;
-    const state = res.locals;
-    const { returnUrl, emailSentSuccess, ref, refViewId, clientId } =
-      state.queryParams;
-
-    try {
-      await sendAccountVerificationEmail(
-        email,
-        req.ip,
-        returnUrl,
-        ref,
-        refViewId,
-        clientId,
-        state.ophanConfig,
-      );
->>>>>>> 39a198fa
 
         setEncryptedStateCookie(res, { email });
 
