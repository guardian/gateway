--- conflicted
+++ resolved
@@ -265,7 +265,6 @@
 );
 
 router.post(
-<<<<<<< HEAD
 	'/welcome/submit-consent',
 	loginMiddlewareOAuth,
 	handleAsyncErrors(async (req: Request, res: ResponseWithRequestState) => {
@@ -286,27 +285,22 @@
 				res,
 				'complete-account-post',
 			);
-			res
-				.status(200)
-				.json({ success: true, message: `consent () set to true|false` });
+			res.status(200).json({ success: true });
 		} catch (error) {
 			logger.error(`${req.method} ${req.originalUrl}  Error`, error);
 			res.status(500).json({
 				success: false,
-				message: 'Server error setting consent ()',
+				message: 'Server error setting consents',
 			});
 		}
 	}),
 );
 
 router.post(
-=======
->>>>>>> 3202cf47
 	'/welcome/complete-account',
 	loginMiddlewareOAuth,
 	handleAsyncErrors(async (req: Request, res: ResponseWithRequestState) => {
 		const state = res.locals;
-		const formSubmitMethod = req.body.formSubmitMethod;
 
 		try {
 			const registrationConsents = bodyFormFieldsToRegistrationConsents(
@@ -323,13 +317,11 @@
 			// we don't want to block the user at this point, so we'll just log the error, and go to the finally block
 			logger.error(`${req.method} ${req.originalUrl}  Error`, error);
 		} finally {
-			if (formSubmitMethod === 'submit-button') {
-				// eslint-disable-next-line no-unsafe-finally -- we want to redirect and return regardless of any throws
-				return res.redirect(
-					303,
-					addQueryParamsToPath('/welcome/review', state.queryParams),
-				);
-			}
+			// eslint-disable-next-line no-unsafe-finally -- we want to redirect and return regardless of any throws
+			return res.redirect(
+				303,
+				addQueryParamsToPath('/welcome/review', state.queryParams),
+			);
 		}
 	}),
 );
