import { Request, Router } from 'express';
import deepmerge from 'deepmerge';
import { create as resetPassword } from '@/server/lib/idapi/resetPassword';
import { logger } from '@/server/lib/logger';
import { renderer } from '@/server/lib/renderer';
import { Routes } from '@/shared/model/Routes';
import { ResponseWithRequestState } from '@/server/models/Express';
import { trackMetric } from '@/server/lib/trackMetric';
import { Metrics } from '@/server/models/Metrics';
import { PageTitle } from '@/shared/model/PageTitle';
import { handleAsyncErrors } from '@/server/lib/expressWrappers';
<<<<<<< HEAD
import { readGUEmailCookie, setGUEmailCookie } from '@/server/lib/cookies';
=======
import { readEmailCookie, setGUEmailCookie } from '@/server/lib/emailCookie';
>>>>>>> 2cb7747b

const router = Router();

router.get(Routes.RESET, (req: Request, res: ResponseWithRequestState) => {
  let state = res.locals;
  const email = readEmailCookie(req);

  if (email) {
    state = deepmerge(state, {
      pageData: {
        email,
      },
    });
  }

  const html = renderer(Routes.RESET, {
    requestState: state,
    pageTitle: PageTitle.RESET,
  });
  res.type('html').send(html);
});

router.post(
  Routes.RESET,
  handleAsyncErrors(async (req: Request, res: ResponseWithRequestState) => {
    let state = res.locals;

    const { email = '' } = req.body;

    const { returnUrl } = res.locals.queryParams;

    try {
      await resetPassword(email, req.ip, returnUrl);

      setGUEmailCookie(res, email);
    } catch (error) {
      logger.error(`${req.method} ${req.originalUrl}  Error`, error);
      const { message, status } = error;

      trackMetric(Metrics.SEND_PASSWORD_RESET_FAILURE);

      state = deepmerge(state, {
        globalMessage: {
          error: message,
        },
      });

      const html = renderer(Routes.RESET, {
        requestState: state,
        pageTitle: PageTitle.RESET,
      });
      return res.status(status).type('html').send(html);
    }

    trackMetric(Metrics.SEND_PASSWORD_RESET_SUCCESS);

    return res.redirect(303, Routes.RESET_SENT);
  }),
);

router.get(Routes.RESET_SENT, (req: Request, res: ResponseWithRequestState) => {
  let state = res.locals;

<<<<<<< HEAD
  const email = readGUEmailCookie(req);
=======
  const email = readEmailCookie(req);
>>>>>>> 2cb7747b

  state = deepmerge(state, {
    pageData: {
      email,
      previousPage: Routes.RESET,
    },
  });

  const html = renderer(Routes.RESET_SENT, {
    pageTitle: PageTitle.EMAIL_SENT,
    requestState: state,
  });
  res.type('html').send(html);
});

export default router;<|MERGE_RESOLUTION|>--- conflicted
+++ resolved
@@ -9,11 +9,7 @@
 import { Metrics } from '@/server/models/Metrics';
 import { PageTitle } from '@/shared/model/PageTitle';
 import { handleAsyncErrors } from '@/server/lib/expressWrappers';
-<<<<<<< HEAD
-import { readGUEmailCookie, setGUEmailCookie } from '@/server/lib/cookies';
-=======
 import { readEmailCookie, setGUEmailCookie } from '@/server/lib/emailCookie';
->>>>>>> 2cb7747b
 
 const router = Router();
 
@@ -77,11 +73,7 @@
 router.get(Routes.RESET_SENT, (req: Request, res: ResponseWithRequestState) => {
   let state = res.locals;
 
-<<<<<<< HEAD
-  const email = readGUEmailCookie(req);
-=======
   const email = readEmailCookie(req);
->>>>>>> 2cb7747b
 
   state = deepmerge(state, {
     pageData: {
