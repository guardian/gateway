import { Request, Router } from 'express';
import deepmerge from 'deepmerge';
import { getToken } from '@/server/lib/idapi/resetPassword';
import { getType } from '@/server/lib/idapi/user';
import { logger } from '@/server/lib/logger';
import { renderer } from '@/server/lib/renderer';
import { Routes } from '@/shared/model/Routes';
import { getEmailFromPlaySessionCookie } from '@/server/lib/playSessionCookie';
import { ResponseWithRequestState } from '@/server/models/Express';
import { trackMetric } from '@/server/lib/trackMetric';
import { Metrics } from '@/server/models/Metrics';
import { removeNoCache } from '@/server/lib/middleware/cache';
import { PageTitle } from '@/shared/model/PageTitle';
import { handleAsyncErrors } from '@/server/lib/expressWrappers';
<<<<<<< HEAD
import { sendResetPasswordEmail, sendNoAccountEmail } from '@/email';
=======
import { getConfiguration } from '@/server/lib/getConfiguration';
>>>>>>> d28de498

const router = Router();
const { baseUri } = getConfiguration();

router.get(Routes.RESET, (req: Request, res: ResponseWithRequestState) => {
  let state = res.locals;
  const emailFromPlaySession = getEmailFromPlaySessionCookie(req);

  if (emailFromPlaySession) {
    state = deepmerge(state, {
      pageData: {
        email: emailFromPlaySession,
      },
    });
  }

  const html = renderer(Routes.RESET, {
    requestState: state,
    pageTitle: PageTitle.RESET,
  });
  res.type('html').send(html);
});

router.post(
  Routes.RESET,
  handleAsyncErrors(async (req: Request, res: ResponseWithRequestState) => {
    let state = res.locals;

    const { email = '' } = req.body;

    try {
<<<<<<< HEAD
      const userType = await getType(email, req.ip);

      switch (userType) {
        case 'new': {
          sendNoAccountEmail({ to: email });
          break;
        }
        case 'guest':
        case 'current': {
          const token = await getToken(email, req.ip);
          sendResetPasswordEmail({ token, to: email });
          break;
        }
        default: {
          // This shouldn't happen but these external response types are not typed and
          // could change so we handle this here by triggering a generic error
          throw new Error();
        }
      }
=======
      await resetPassword(email, req.ip, returnUrl);

      // We set this cookie so that the subsequent email sent page knows which email address was used
      res.cookie(
        'GU_email',
        Buffer.from(JSON.stringify(email)).toString('base64'),
        // We check if we're running locally here to make testing easier
        {
          httpOnly: !baseUri.includes('localhost'),
          secure: !baseUri.includes('localhost'),
          signed: !baseUri.includes('localhost'),
          sameSite: 'strict',
        },
      );
>>>>>>> d28de498
    } catch (error) {
      logger.error(`${req.method} ${req.originalUrl}  Error`, error);
      const { message, status } = error;

      trackMetric(Metrics.SEND_PASSWORD_RESET_FAILURE);

      state = deepmerge(state, {
        globalMessage: {
          error: message,
        },
      });

      const html = renderer(Routes.RESET, {
        requestState: state,
        pageTitle: PageTitle.RESET,
      });
      return res.status(status).type('html').send(html);
    }

    trackMetric(Metrics.SEND_PASSWORD_RESET_SUCCESS);

    return res.redirect(303, Routes.RESET_SENT);
  }),
);

router.get(
  Routes.RESET_SENT,
  removeNoCache,
  (req: Request, res: ResponseWithRequestState) => {
    let state = res.locals;

    // Read the users email from the GU_email cookie that was set when they posted the previous page
    const emailCookie = baseUri.includes('localhost')
      ? req.cookies['GU_email']
      : req.signedCookies['GU_email'];
    const email = JSON.parse(
      Buffer.from(emailCookie, 'base64').toString('utf-8'),
    );

    state = deepmerge(state, {
      pageData: {
        email,
        previousPage: Routes.RESET,
      },
    });

    const html = renderer(Routes.RESET_SENT, {
      pageTitle: PageTitle.RESET_SENT,
      requestState: state,
    });
    res.type('html').send(html);
  },
);

export default router;<|MERGE_RESOLUTION|>--- conflicted
+++ resolved
@@ -12,11 +12,8 @@
 import { removeNoCache } from '@/server/lib/middleware/cache';
 import { PageTitle } from '@/shared/model/PageTitle';
 import { handleAsyncErrors } from '@/server/lib/expressWrappers';
-<<<<<<< HEAD
 import { sendResetPasswordEmail, sendNoAccountEmail } from '@/email';
-=======
 import { getConfiguration } from '@/server/lib/getConfiguration';
->>>>>>> d28de498
 
 const router = Router();
 const { baseUri } = getConfiguration();
@@ -48,7 +45,6 @@
     const { email = '' } = req.body;
 
     try {
-<<<<<<< HEAD
       const userType = await getType(email, req.ip);
 
       switch (userType) {
@@ -68,8 +64,6 @@
           throw new Error();
         }
       }
-=======
-      await resetPassword(email, req.ip, returnUrl);
 
       // We set this cookie so that the subsequent email sent page knows which email address was used
       res.cookie(
@@ -83,7 +77,6 @@
           sameSite: 'strict',
         },
       );
->>>>>>> d28de498
     } catch (error) {
       logger.error(`${req.method} ${req.originalUrl}  Error`, error);
       const { message, status } = error;
