import { Request } from 'express';
import deepmerge from 'deepmerge';

import { buildUrl } from '@/shared/lib/routeUtils';
import { typedRouter as router } from '@/server/lib/typedRoutes';
import { logger } from '@/server/lib/logger';
import { renderer } from '@/server/lib/renderer';
import { trackMetric } from '@/server/lib/trackMetric';
import { Metrics } from '@/server/models/Metrics';
import { PageTitle } from '@/shared/model/PageTitle';
import { ResponseWithRequestState } from '@/server/models/Express';
import { handleAsyncErrors } from '@/server/lib/expressWrappers';
import { ApiError } from '@/server/models/Error';

<<<<<<< HEAD
router.get('/magic-link', (req: Request, res: ResponseWithRequestState) => {
  const html = renderer('/magic-link', {
=======
import handleRecaptcha from '@/server/lib/recaptcha';

const router = Router();

router.get(Routes.MAGIC_LINK, (req: Request, res: ResponseWithRequestState) => {
  const html = renderer(Routes.MAGIC_LINK, {
>>>>>>> 9b2073c6
    requestState: res.locals,
    pageTitle: PageTitle.MAGIC_LINK,
  });
  res.type('html').send(html);
});

router.post(
<<<<<<< HEAD
  '/magic-link',
=======
  Routes.MAGIC_LINK,
  handleRecaptcha,
>>>>>>> 9b2073c6
  handleAsyncErrors(async (req: Request, res: ResponseWithRequestState) => {
    let state = res.locals;

    const { email = '' } = req.body;

    try {
      console.log(
        `TODO: Implement the logic to send the magic link to ${email} here`,
      );
    } catch (error) {
      logger.error(`${req.method} ${req.originalUrl}  Error`, error);
      const { message, status } =
        error instanceof ApiError ? error : new ApiError();

      trackMetric(Metrics.SEND_MAGIC_LINK_FAILURE);

      state = deepmerge(state, {
        globalMessage: {
          error: message,
        },
      });

      const html = renderer('/magic-link', {
        requestState: state,
        pageTitle: PageTitle.MAGIC_LINK,
      });
      return res.status(status).type('html').send(html);
    }

    trackMetric(Metrics.SEND_MAGIC_LINK_SUCCESS);

    return res.redirect(303, buildUrl('/magic-link/email-sent'));
  }),
);

router.get(
  '/magic-link/email-sent',
  (_: Request, res: ResponseWithRequestState) => {
    const html = renderer('/magic-link/email-sent', {
      pageTitle: PageTitle.MAGIC_LINK,
      requestState: res.locals,
    });
    res.type('html').send(html);
  },
);

export default router.router;<|MERGE_RESOLUTION|>--- conflicted
+++ resolved
@@ -11,18 +11,10 @@
 import { ResponseWithRequestState } from '@/server/models/Express';
 import { handleAsyncErrors } from '@/server/lib/expressWrappers';
 import { ApiError } from '@/server/models/Error';
+import handleRecaptcha from '@/server/lib/recaptcha';
 
-<<<<<<< HEAD
 router.get('/magic-link', (req: Request, res: ResponseWithRequestState) => {
   const html = renderer('/magic-link', {
-=======
-import handleRecaptcha from '@/server/lib/recaptcha';
-
-const router = Router();
-
-router.get(Routes.MAGIC_LINK, (req: Request, res: ResponseWithRequestState) => {
-  const html = renderer(Routes.MAGIC_LINK, {
->>>>>>> 9b2073c6
     requestState: res.locals,
     pageTitle: PageTitle.MAGIC_LINK,
   });
@@ -30,12 +22,8 @@
 });
 
 router.post(
-<<<<<<< HEAD
   '/magic-link',
-=======
-  Routes.MAGIC_LINK,
   handleRecaptcha,
->>>>>>> 9b2073c6
   handleAsyncErrors(async (req: Request, res: ResponseWithRequestState) => {
     let state = res.locals;
 
