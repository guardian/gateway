--- conflicted
+++ resolved
@@ -129,20 +129,13 @@
     // set cookie headers on response
     setIDAPICookies(res, cookies);
 
-<<<<<<< HEAD
     // track success
     trackMetric(Metrics.AUTHENTICATION_SUCCESS);
-=======
-      setIDAPICookies(res, cookies);
-    } catch (error) {
-      logger.error(`${req.method} ${req.originalUrl}  Error`, error);
-      const { message, status } = error;
->>>>>>> a4ee6b5c
 
     // redirect to returnUrl
     return res.redirect(303, returnUrl);
   } catch (error) {
-    logger.error(error);
+    logger.error(`${req.method} ${req.originalUrl}  Error`, error);
 
     // track failure
     trackMetric(Metrics.AUTHENTICATION_FAILURE);
