--- conflicted
+++ resolved
@@ -18,11 +18,7 @@
 import { SignInErrors } from '@/shared/model/Errors';
 import { featureSwitches } from '@/shared/lib/featureSwitches';
 import { setIDAPICookies } from '@/server/lib/setIDAPICookies';
-<<<<<<< HEAD
-=======
-import { getConfiguration } from '@/server/lib/getConfiguration';
 import { RequestError } from '@/shared/lib/error';
->>>>>>> ddc47c32
 
 const router = Router();
 
@@ -93,6 +89,8 @@
     trackMetric(Metrics.AUTHENTICATION_FAILURE);
     logger.error('Okta authentication error:', error);
 
+    const { message, status } = error as RequestError;
+
     const html = renderer(Routes.SIGN_IN, {
       requestState: deepmerge(res.locals, {
         pageData: {
@@ -100,7 +98,7 @@
           fieldErrors: [
             {
               field: 'summary',
-              message: error.message || SignInErrors.GENERIC,
+              message: message || SignInErrors.GENERIC,
             },
           ],
         },
@@ -108,7 +106,7 @@
       pageTitle: PageTitle.SIGN_IN,
     });
     return res
-      .status(error.status || 500)
+      .status(status || 500)
       .type('html')
       .send(html);
   }
@@ -133,29 +131,20 @@
 
     // set cookie headers on response
     setIDAPICookies(res, cookies);
-
-<<<<<<< HEAD
     // track success
     trackMetric(Metrics.AUTHENTICATION_SUCCESS);
-=======
-      setIDAPICookies(res, cookies);
-    } catch (error) {
-      logger.error(`${req.method} ${req.originalUrl}  Error`, error);
-      const { message, status } = error as RequestError;
->>>>>>> ddc47c32
 
     // redirect to returnUrl
     return res.redirect(303, returnUrl);
   } catch (error) {
     logger.error(`${req.method} ${req.originalUrl}  Error`, error);
+    const { message, status } = error as RequestError;
 
     // track failure
     trackMetric(Metrics.AUTHENTICATION_FAILURE);
 
     // if error has a message, attach it to state
-    if (error.message) {
-      const { message } = error;
-
+    if (message) {
       state = deepmerge(state, {
         globalMessage: {
           error: message,
@@ -177,7 +166,7 @@
     });
 
     return res
-      .status(error.status || 500)
+      .status(status || 500)
       .type('html')
       .send(html);
   }
