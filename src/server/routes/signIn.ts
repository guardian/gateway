import { Request } from 'express';
import deepmerge from 'deepmerge';
import { authenticate } from '@/server/lib/idapi/auth';
import { logger } from '@/server/lib/logger';
import { renderer } from '@/server/lib/renderer';

import { ResponseWithRequestState } from '@/server/models/Express';
import { trackMetric } from '@/server/lib/trackMetric';
import { Metrics } from '@/server/models/Metrics';
import { PageTitle } from '@/shared/model/PageTitle';
import { handleAsyncErrors } from '@/server/lib/expressWrappers';
import { setIDAPICookies } from '@/server/lib/setIDAPICookies';
import { getConfiguration } from '@/server/lib/getConfiguration';
import { decrypt } from '@/server/lib/idapi/decryptToken';
import { FederationErrors, SignInErrors } from '@/shared/model/Errors';
import { ApiError } from '@/server/models/Error';
<<<<<<< HEAD
import { RoutePaths } from '@/shared/lib/routeUtils';
import { typedRouter as router } from '@/server/lib/typedRoutes';

const preFillEmailField = (route: RoutePaths) =>
=======
import { readEmailCookie } from '../lib/emailCookie';

const router = Router();

router.get(
  Routes.SIGN_IN,
>>>>>>> 9b2073c6
  handleAsyncErrors(async (req: Request, res: ResponseWithRequestState) => {
    const state = res.locals;
    const { encryptedEmail, error } = state.queryParams;

    // first attempt to get email from IDAPI encryptedEmail if it exists
    const decryptedEmail =
      encryptedEmail && (await decrypt(encryptedEmail, req.ip));

    // followed by the gateway EncryptedState
    // and the identity-frontend playSessionCookie
    // if it exists
    const email = decryptedEmail || readEmailCookie(req);

    const errorMessage =
      error === FederationErrors.SOCIAL_SIGNIN_BLOCKED
        ? SignInErrors.ACCOUNT_ALREADY_EXISTS
        : '';

    const html = renderer(Routes.SIGN_IN, {
      requestState: deepmerge(state, {
        pageData: {
          email,
        },
        globalMessage: {
          error: errorMessage,
        },
      }),
      pageTitle: PageTitle.SIGN_IN,
    });
    res.type('html').send(html);
<<<<<<< HEAD
  });

router.get('/signin', preFillEmailField('/signin'));
=======
  }),
);
>>>>>>> 9b2073c6

router.post(
  '/signin',
  handleAsyncErrors(async (req: Request, res: ResponseWithRequestState) => {
    const state = res.locals;

    const { email = '' } = req.body;
    const { password = '' } = req.body;

    const { returnUrl } = state.pageData;

    const { defaultReturnUri } = getConfiguration();

    try {
      const cookies = await authenticate(email, password, req.ip);

      setIDAPICookies(res, cookies);
    } catch (error) {
      logger.error(`${req.method} ${req.originalUrl}  Error`, error);
      const { message, status } =
        error instanceof ApiError ? error : new ApiError();

      trackMetric(Metrics.SIGN_IN_FAILURE);

<<<<<<< HEAD
      // re-render the sign in page on error
      const html = renderer('/signin', {
=======
      // re-render the sign in page on error, with pre-filled email
      const html = renderer(Routes.SIGN_IN, {
>>>>>>> 9b2073c6
        requestState: deepmerge(res.locals, {
          globalMessage: {
            error: message,
          },
          pageData: {
            email,
          },
        }),
        pageTitle: PageTitle.SIGN_IN,
      });

      return res.status(status).type('html').send(html);
    }

    trackMetric(Metrics.SIGN_IN_SUCCESS);

    return res.redirect(303, returnUrl || defaultReturnUri);
  }),
);

export default router.router;<|MERGE_RESOLUTION|>--- conflicted
+++ resolved
@@ -14,19 +14,11 @@
 import { decrypt } from '@/server/lib/idapi/decryptToken';
 import { FederationErrors, SignInErrors } from '@/shared/model/Errors';
 import { ApiError } from '@/server/models/Error';
-<<<<<<< HEAD
-import { RoutePaths } from '@/shared/lib/routeUtils';
 import { typedRouter as router } from '@/server/lib/typedRoutes';
-
-const preFillEmailField = (route: RoutePaths) =>
-=======
 import { readEmailCookie } from '../lib/emailCookie';
 
-const router = Router();
-
 router.get(
-  Routes.SIGN_IN,
->>>>>>> 9b2073c6
+  '/signin',
   handleAsyncErrors(async (req: Request, res: ResponseWithRequestState) => {
     const state = res.locals;
     const { encryptedEmail, error } = state.queryParams;
@@ -45,7 +37,7 @@
         ? SignInErrors.ACCOUNT_ALREADY_EXISTS
         : '';
 
-    const html = renderer(Routes.SIGN_IN, {
+    const html = renderer('/signin', {
       requestState: deepmerge(state, {
         pageData: {
           email,
@@ -57,14 +49,8 @@
       pageTitle: PageTitle.SIGN_IN,
     });
     res.type('html').send(html);
-<<<<<<< HEAD
-  });
-
-router.get('/signin', preFillEmailField('/signin'));
-=======
   }),
 );
->>>>>>> 9b2073c6
 
 router.post(
   '/signin',
@@ -89,13 +75,8 @@
 
       trackMetric(Metrics.SIGN_IN_FAILURE);
 
-<<<<<<< HEAD
       // re-render the sign in page on error
       const html = renderer('/signin', {
-=======
-      // re-render the sign in page on error, with pre-filled email
-      const html = renderer(Routes.SIGN_IN, {
->>>>>>> 9b2073c6
         requestState: deepmerge(res.locals, {
           globalMessage: {
             error: message,
