--- conflicted
+++ resolved
@@ -13,13 +13,9 @@
 import { decrypt } from '@/server/lib/idapi/decryptToken';
 import { FederationErrors, SignInErrors } from '@/shared/model/Errors';
 import { ApiError } from '@/server/models/Error';
-<<<<<<< HEAD
 import { typedRouter as router } from '@/server/lib/typedRoutes';
-import { readEmailCookie } from '../lib/emailCookie';
-=======
 import { readEmailCookie } from '@/server/lib/emailCookie';
 import handleRecaptcha from '@/server/lib/recaptcha';
->>>>>>> 4253251a
 
 router.get(
   '/signin',
@@ -57,12 +53,8 @@
 );
 
 router.post(
-<<<<<<< HEAD
   '/signin',
-=======
-  Routes.SIGN_IN,
   handleRecaptcha,
->>>>>>> 4253251a
   handleAsyncErrors(async (req: Request, res: ResponseWithRequestState) => {
     const state = res.locals;
 
