--- conflicted
+++ resolved
@@ -15,12 +15,8 @@
 import { setIDAPICookies } from '@/server/lib/setIDAPICookies';
 import { trackMetric } from '@/server/lib/trackMetric';
 import { Metrics } from '@/server/models/Metrics';
-<<<<<<< HEAD
-import { RequestError } from '@/shared/lib/error';
 import { setEncryptedStateCookie } from '@/server/lib/encryptedStateCookie';
-=======
 import { ApiError } from '@/server/models/Error';
->>>>>>> 382676f0
 
 const validatePasswordField = (password: string): Array<FieldError> => {
   const errors: Array<FieldError> = [];
