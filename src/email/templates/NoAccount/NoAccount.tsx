import React from 'react';

import { Routes } from '@/shared/model/Routes';
import { Page } from '@/email/components/Page';
import { Button } from '@/email/components/Button';
import { Header } from '@/email/components/Header';
import { SubHeader } from '@/email/components/SubHeader';
import { Text } from '@/email/components/Text';
import { Footer } from '@/email/components/Footer';
import { buildUrl } from '@/shared/lib/routeUtils';

interface Props {
  profileUrl: string;
}

export const NoAccount = ({ profileUrl }: Props) => {
  return (
    <Page title="No account">
      <Header />
      <SubHeader>You don&apos;t have an account</SubHeader>
      <Text>Hello,</Text>
      <Text>
        <strong>You are not registered with The Guardian</strong>
      </Text>
<<<<<<< HEAD
      <Button href={`${profileUrl}${buildUrl(Routes.REGISTRATION)}`}>
=======
      <Text>
        It&apos;s quick an easy to create an account and we won&apos;t ask you
        for personal details.
      </Text>
      <Text noPaddingBottom>Please click below to register.</Text>
      <Button href={`${profileUrl}${Routes.REGISTRATION}`}>
>>>>>>> 66e81a17
        Register with The Guardian
      </Button>
      <Footer
        mistakeParagraphComponent={
          <>
            If you received this email by mistake, simply delete it. You
            won&apos;t be registered if you don&apos;t click the confirmation
            button above.
          </>
        }
      />
    </Page>
  );
};<|MERGE_RESOLUTION|>--- conflicted
+++ resolved
@@ -22,16 +22,12 @@
       <Text>
         <strong>You are not registered with The Guardian</strong>
       </Text>
-<<<<<<< HEAD
-      <Button href={`${profileUrl}${buildUrl(Routes.REGISTRATION)}`}>
-=======
       <Text>
         It&apos;s quick an easy to create an account and we won&apos;t ask you
         for personal details.
       </Text>
       <Text noPaddingBottom>Please click below to register.</Text>
-      <Button href={`${profileUrl}${Routes.REGISTRATION}`}>
->>>>>>> 66e81a17
+      <Button href={`${profileUrl}${buildUrl(Routes.REGISTRATION)}`}>
         Register with The Guardian
       </Button>
       <Footer
