--- conflicted
+++ resolved
@@ -2,15 +2,9 @@
 import { css } from '@emotion/react';
 import { space, brand } from '@guardian/src-foundations';
 import { LinkButton } from '@guardian/src-button';
-<<<<<<< HEAD
-import { SvgGoogle } from '@/client/icons/SvgGoogle';
-import { SvgApple } from '@/client/icons/SvgApple';
-import { SvgFacebook } from '@/client/icons/SvgFacebook';
-=======
 import { SvgGoogleBrand } from '@guardian/src-icons';
 import { SvgAppleBrand } from '@guardian/src-icons';
 import { SvgFacebookBrand } from '@guardian/src-icons';
->>>>>>> 723d042a
 
 type Props = {
   returnUrl: string;
