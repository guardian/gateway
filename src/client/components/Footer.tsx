--- conflicted
+++ resolved
@@ -164,11 +164,7 @@
             </li>
             <li>
               <Link cssOverrides={linkStyles} href={locations.TERMS}>
-<<<<<<< HEAD
-                Terms and conditions
-=======
-                Terms &amp; Conditions
->>>>>>> 9dfdb588
+                Terms &amp; conditions
               </Link>
             </li>
           </ul>
@@ -206,18 +202,7 @@
           <ul css={[ulStyles, columnStyles, leftBorderStyles]}>
             <li>
               <Link cssOverrides={linkStyles} href={locations.TERMS}>
-<<<<<<< HEAD
-                Terms and conditions
-              </Link>
-            </li>
-          </ul>
-          <ul css={[ulStyles, columnStyles, leftBorderStyles]}>
-            <li>
-              <Link cssOverrides={linkStyles} href={locations.COOKIE_POLICY}>
-                Cookie policy
-=======
-                Terms &amp; Conditions
->>>>>>> 9dfdb588
+                Terms &amp; conditions
               </Link>
             </li>
           </ul>
