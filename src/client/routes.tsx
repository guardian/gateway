import React from 'react';
import { Route, RouteProps, Switch } from 'react-router-dom';
import { RegistrationPage } from '@/client/pages/RegistrationPage';
import { ResetPasswordPage } from '@/client/pages/ResetPasswordPage';
import { EmailSentPage } from '@/client/pages/EmailSentPage';
import { NotFoundPage } from '@/client/pages/NotFoundPage';
import { ChangePasswordPage } from '@/client/pages/ChangePasswordPage';
import { ChangePasswordCompletePage } from '@/client/pages/ChangePasswordCompletePage';
import { ResendPasswordPage } from '@/client/pages/ResendPasswordPage';
import { ConsentsDataPage } from '@/client/pages/ConsentsDataPage';
import { ConsentsCommunicationPage } from '@/client/pages/ConsentsCommunicationPage';
import { ConsentsNewslettersPage } from '@/client/pages/ConsentsNewslettersPage';
import { ConsentsConfirmationPage } from '@/client/pages/ConsentsConfirmationPage';
import { ResendEmailVerificationPage } from '@/client/pages/ResendEmailVerificationPage';
import { UnexpectedErrorPage } from '@/client/pages/UnexpectedErrorPage';
import { ClientState } from '@/shared/model/ClientState';
import { SignInPage } from '@/client/pages/SignInPage';
import { MagicLinkPage } from '@/client/pages/MagicLinkPage';
import { WelcomePage } from '@/client/pages/WelcomePage';
import { WelcomeResendPage } from '@/client/pages/WelcomeResendPage';
import { WelcomePasswordAlreadySetPage } from '@/client/pages/WelcomePasswordAlreadySetPage';
import { RegistrationEmailSentPage } from '@/client/pages/RegistrationEmailSentPage';
import { ResetPasswordSessionExpiredPage } from '@/client/pages/ResetPasswordSessionExpiredPage';
import { WelcomeSessionExpiredPage } from '@/client/pages/WelcomeSessionExpiredPage';
import { SetPasswordPage } from '@/client/pages/SetPasswordPage';
import { SetPasswordResendPage } from '@/client/pages/SetPasswordResendPage';
import { SetPasswordSessionExpiredPage } from '@/client/pages/SetPasswordSessionExpiredPage';
import { SetPasswordCompletePage } from '@/client/pages/SetPasswordCompletePage';
import { RoutePaths } from '@/shared/model/Routes';

export type RoutingConfig = {
  clientState: ClientState;
  location: string;
};

interface GatewayRouteProps extends RouteProps {
  path?: RoutePaths;
}

const TypedRoute = (props: GatewayRouteProps) => {
  return <Route {...props} path={props.path as string}></Route>;
};

export const GatewayRoutes = () => (
  <Switch>
    <TypedRoute exact path={'/signin'}>
      <SignInPage />
    </TypedRoute>
    <TypedRoute exact path={'/register'}>
      <RegistrationPage />
    </TypedRoute>
    <TypedRoute exact path={'/register/email-sent'}>
      <RegistrationEmailSentPage />
    </TypedRoute>
    <TypedRoute exact path={'/reset'}>
      <ResetPasswordPage />
<<<<<<< HEAD
    </TypedRoute>
    <TypedRoute exact path={'/reset/email-sent'}>
      <EmailSentPage noAccountInfoBox />
    </TypedRoute>
    <TypedRoute exact path={'/reset-password/:token'}>
=======
    </Route>
    <Route exact path={`${Routes.RESET}${Routes.EMAIL_SENT}`}>
      <EmailSentPage noAccountInfo />
    </Route>
    <Route exact path={`${Routes.CHANGE_PASSWORD}${Routes.TOKEN_PARAM}`}>
>>>>>>> 2fd3d959
      <ChangePasswordPage />
    </TypedRoute>
    <TypedRoute path={'/password/reset-confirmation'}>
      <ChangePasswordCompletePage />
    </TypedRoute>
    <TypedRoute exact path={'/reset/resend'}>
      <ResendPasswordPage />
    </TypedRoute>
    <TypedRoute exact path={'/reset/expired'}>
      <ResetPasswordSessionExpiredPage />
    </TypedRoute>
    <TypedRoute exact path={'/set-password/resend'}>
      <SetPasswordResendPage />
    </TypedRoute>
    <TypedRoute exact path={'/set-password/expired'}>
      <SetPasswordSessionExpiredPage />
    </TypedRoute>
    <TypedRoute path={'/set-password/complete'}>
      <SetPasswordCompletePage />
<<<<<<< HEAD
    </TypedRoute>
    <TypedRoute path={'/set-password/email-sent'}>
      <EmailSentPage helpInfoBox />
    </TypedRoute>
    <TypedRoute exact path={'/set-password/:token'}>
=======
    </Route>
    <Route path={`${Routes.SET_PASSWORD}${Routes.EMAIL_SENT}`}>
      <EmailSentPage />
    </Route>
    <Route exact path={`${Routes.SET_PASSWORD}${Routes.TOKEN_PARAM}`}>
>>>>>>> 2fd3d959
      <SetPasswordPage />
    </TypedRoute>
    <TypedRoute exact path={'/consents/data'}>
      <ConsentsDataPage />
    </TypedRoute>
    <TypedRoute exact path={'/consents/communication'}>
      <ConsentsCommunicationPage />
    </TypedRoute>
    <TypedRoute exact path={'/consents/newsletters'}>
      <ConsentsNewslettersPage />
    </TypedRoute>
    <TypedRoute exact path={'/consents/review'}>
      <ConsentsConfirmationPage />
    </TypedRoute>
    <TypedRoute exact path={'/welcome/resend'}>
      <WelcomeResendPage />
    </TypedRoute>
    <TypedRoute exact path={'/welcome/expired'}>
      <WelcomeSessionExpiredPage />
<<<<<<< HEAD
    </TypedRoute>
    <TypedRoute exact path={'/welcome/email-sent'}>
      <EmailSentPage helpInfoBox />
    </TypedRoute>
    <TypedRoute exact path={'/welcome/complete'}>
=======
    </Route>
    <Route exact path={`${Routes.WELCOME}${Routes.EMAIL_SENT}`}>
      <EmailSentPage />
    </Route>
    <Route exact path={`${Routes.WELCOME}${Routes.COMPLETE}`}>
>>>>>>> 2fd3d959
      <WelcomePasswordAlreadySetPage />
    </TypedRoute>
    <TypedRoute exact path={'/welcome/:token'}>
      <WelcomePage />
    </TypedRoute>
    <TypedRoute exact path={'/verify-email'}>
      <ResendEmailVerificationPage />
    </TypedRoute>
    <TypedRoute exact path={'/magic-link'}>
      <MagicLinkPage />
<<<<<<< HEAD
    </TypedRoute>
    <TypedRoute exact path={'/magic-link/email-sent'}>
      <EmailSentPage noAccountInfoBox />
    </TypedRoute>
    <TypedRoute exact path={'/error'}>
=======
    </Route>
    <Route exact path={`${Routes.MAGIC_LINK}${Routes.EMAIL_SENT}`}>
      <EmailSentPage noAccountInfo />
    </Route>
    <Route exact path={Routes.UNEXPECTED_ERROR}>
>>>>>>> 2fd3d959
      <UnexpectedErrorPage />
    </TypedRoute>
    <TypedRoute>
      <NotFoundPage />
    </TypedRoute>
  </Switch>
);<|MERGE_RESOLUTION|>--- conflicted
+++ resolved
@@ -54,19 +54,11 @@
     </TypedRoute>
     <TypedRoute exact path={'/reset'}>
       <ResetPasswordPage />
-<<<<<<< HEAD
     </TypedRoute>
     <TypedRoute exact path={'/reset/email-sent'}>
-      <EmailSentPage noAccountInfoBox />
+      <EmailSentPage noAccountInfo />
     </TypedRoute>
     <TypedRoute exact path={'/reset-password/:token'}>
-=======
-    </Route>
-    <Route exact path={`${Routes.RESET}${Routes.EMAIL_SENT}`}>
-      <EmailSentPage noAccountInfo />
-    </Route>
-    <Route exact path={`${Routes.CHANGE_PASSWORD}${Routes.TOKEN_PARAM}`}>
->>>>>>> 2fd3d959
       <ChangePasswordPage />
     </TypedRoute>
     <TypedRoute path={'/password/reset-confirmation'}>
@@ -86,19 +78,11 @@
     </TypedRoute>
     <TypedRoute path={'/set-password/complete'}>
       <SetPasswordCompletePage />
-<<<<<<< HEAD
     </TypedRoute>
     <TypedRoute path={'/set-password/email-sent'}>
-      <EmailSentPage helpInfoBox />
+      <EmailSentPage />
     </TypedRoute>
     <TypedRoute exact path={'/set-password/:token'}>
-=======
-    </Route>
-    <Route path={`${Routes.SET_PASSWORD}${Routes.EMAIL_SENT}`}>
-      <EmailSentPage />
-    </Route>
-    <Route exact path={`${Routes.SET_PASSWORD}${Routes.TOKEN_PARAM}`}>
->>>>>>> 2fd3d959
       <SetPasswordPage />
     </TypedRoute>
     <TypedRoute exact path={'/consents/data'}>
@@ -118,19 +102,11 @@
     </TypedRoute>
     <TypedRoute exact path={'/welcome/expired'}>
       <WelcomeSessionExpiredPage />
-<<<<<<< HEAD
     </TypedRoute>
     <TypedRoute exact path={'/welcome/email-sent'}>
-      <EmailSentPage helpInfoBox />
+      <EmailSentPage />
     </TypedRoute>
     <TypedRoute exact path={'/welcome/complete'}>
-=======
-    </Route>
-    <Route exact path={`${Routes.WELCOME}${Routes.EMAIL_SENT}`}>
-      <EmailSentPage />
-    </Route>
-    <Route exact path={`${Routes.WELCOME}${Routes.COMPLETE}`}>
->>>>>>> 2fd3d959
       <WelcomePasswordAlreadySetPage />
     </TypedRoute>
     <TypedRoute exact path={'/welcome/:token'}>
@@ -141,19 +117,11 @@
     </TypedRoute>
     <TypedRoute exact path={'/magic-link'}>
       <MagicLinkPage />
-<<<<<<< HEAD
     </TypedRoute>
     <TypedRoute exact path={'/magic-link/email-sent'}>
-      <EmailSentPage noAccountInfoBox />
+      <EmailSentPage noAccountInfo />
     </TypedRoute>
     <TypedRoute exact path={'/error'}>
-=======
-    </Route>
-    <Route exact path={`${Routes.MAGIC_LINK}${Routes.EMAIL_SENT}`}>
-      <EmailSentPage noAccountInfo />
-    </Route>
-    <Route exact path={Routes.UNEXPECTED_ERROR}>
->>>>>>> 2fd3d959
       <UnexpectedErrorPage />
     </TypedRoute>
     <TypedRoute>
