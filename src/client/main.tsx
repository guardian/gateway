--- conflicted
+++ resolved
@@ -7,8 +7,7 @@
 import { GatewayRoutes } from './routes';
 import { tests } from './static/hydration';
 
-<<<<<<< HEAD
-export const Main = (props: GlobalState) => {
+export const Main = (props: ClientState) => {
   // TODO: THIS IS JUST FOR TESTING
   const ABTestAPI = useAB();
   useEffect(() => {
@@ -27,9 +26,6 @@
     testToRun && testToRun({}),
   );
 
-=======
-export const Main = (props: ClientState) => {
->>>>>>> e8cbc62d
   return (
     <>
       <Global
