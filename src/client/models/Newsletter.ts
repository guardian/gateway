import { Newsletters } from '@/shared/model/Newsletter';
import { palette } from '@guardian/source-foundations';

const { brand, news, lifestyle, sport } = palette;

import {
	AFTERNOON_UPDATE_AU_IMAGE,
	DOWN_TO_EARTH_IMAGE,
	FIRST_EDITION_UK_IMAGE,
	FIRST_THING_US_IMAGE,
<<<<<<< HEAD
	SOCCER_US_IMAGE,
=======
	FIVE_GREAT_READS_AU_IMAGE,
>>>>>>> fbe8a93b
	HEADLINES_US_IMAGE,
	MORNING_MAIL_AU_IMAGE,
	OPINION_US_IMAGE,
	SAVED_FOR_LATER_AU_IMAGE,
	TECHSCAPE_IMAGE,
	THE_LONG_READ_IMAGE,
	THIS_IS_EUROPE_IMAGE,
} from '@/client/assets/newsletters';

export const NEWSLETTER_IMAGES: Record<string, string> = {
	[Newsletters.DOWN_TO_EARTH]: DOWN_TO_EARTH_IMAGE,
	[Newsletters.FIRST_EDITION_UK]: FIRST_EDITION_UK_IMAGE,
	[Newsletters.THE_LONG_READ]: THE_LONG_READ_IMAGE,
	[Newsletters.HEADLINES_US]: HEADLINES_US_IMAGE,
	[Newsletters.FIRST_THING_US]: FIRST_THING_US_IMAGE,
	[Newsletters.SOCCER_US]: SOCCER_US_IMAGE,
	[Newsletters.MORNING_MAIL_AU]: MORNING_MAIL_AU_IMAGE,
	[Newsletters.AFTERNOON_UPDATE_AU]: AFTERNOON_UPDATE_AU_IMAGE,
	[Newsletters.FIVE_GREAT_READS_AU]: FIVE_GREAT_READS_AU_IMAGE,
	[Newsletters.SAVED_FOR_LATER_AU]: SAVED_FOR_LATER_AU_IMAGE,
	[Newsletters.TECHSCAPE]: TECHSCAPE_IMAGE,
	[Newsletters.THIS_IS_EUROPE]: THIS_IS_EUROPE_IMAGE,
};

export const NEWSLETTER_IMAGE_POSITIONS: Record<string, string> = {
	[Newsletters.FIRST_EDITION_UK]: 'bottom left',
	[Newsletters.DOWN_TO_EARTH]: 'bottom left',
	[Newsletters.FIRST_THING_US]: 'bottom left',
	[Newsletters.HEADLINES_US]: 'bottom left',
	[Newsletters.MORNING_MAIL_AU]: 'bottom left',
	[Newsletters.AFTERNOON_UPDATE_AU]: 'bottom left',
};

export const NEWSLETTER_COLOURS: Record<string, string> = {
	[Newsletters.DOWN_TO_EARTH]: news[400],
	[Newsletters.FIRST_EDITION_UK]: news[400],
	[Newsletters.THE_LONG_READ]: brand[400],
	[Newsletters.FIRST_THING_US]: news[400],
	[Newsletters.HEADLINES_US]: news[400],
	[Newsletters.SOCCER_US]: sport[400],
	[Newsletters.MORNING_MAIL_AU]: news[400],
	[Newsletters.AFTERNOON_UPDATE_AU]: news[400],
	[Newsletters.FIVE_GREAT_READS_AU]: brand[400],
	[Newsletters.SAVED_FOR_LATER_AU]: lifestyle[400],
	[Newsletters.TECHSCAPE]: news[400],
	[Newsletters.THIS_IS_EUROPE]: news[400],
};<|MERGE_RESOLUTION|>--- conflicted
+++ resolved
@@ -4,18 +4,14 @@
 const { brand, news, lifestyle, sport } = palette;
 
 import {
-	AFTERNOON_UPDATE_AU_IMAGE,
 	DOWN_TO_EARTH_IMAGE,
 	FIRST_EDITION_UK_IMAGE,
 	FIRST_THING_US_IMAGE,
-<<<<<<< HEAD
+	HEADLINES_US_IMAGE,
 	SOCCER_US_IMAGE,
-=======
+	AFTERNOON_UPDATE_AU_IMAGE,
 	FIVE_GREAT_READS_AU_IMAGE,
->>>>>>> fbe8a93b
-	HEADLINES_US_IMAGE,
 	MORNING_MAIL_AU_IMAGE,
-	OPINION_US_IMAGE,
 	SAVED_FOR_LATER_AU_IMAGE,
 	TECHSCAPE_IMAGE,
 	THE_LONG_READ_IMAGE,
