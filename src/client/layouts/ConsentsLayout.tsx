import React, { useContext, FunctionComponent } from 'react';
import { Footer } from '@/client/components/Footer';
import { ClientState } from '@/shared/model/ClientState';
import { ClientStateContext } from '@/client/components/ClientState';
import { css } from '@emotion/react';
import { brand, space } from '@guardian/source-foundations';
import {
  Button,
  LinkButton,
  SvgArrowRightStraight,
} from '@guardian/source-react-components';
import {
  getAutoRow,
  gridItem,
  gridItemColumnConsents,
} from '@/client/styles/Grid';
import { controls } from '@/client/layouts/shared/Consents';
import { ConsentsSubHeader } from '@/client/components/ConsentsSubHeader';
import { ConsentsBlueBackground } from '@/client/components/ConsentsBlueBackground';
import { ConsentsHeader } from '@/client/components/ConsentsHeader';
import { Routes } from '@/shared/model/Routes';
import { onboardingFormSubmitOphanTracking } from '@/client/lib/consentsTracking';
import { CsrfFormField } from '@/client/components/CsrfFormField';
import { buildQueryParamsString } from '@/shared/lib/queryParams';
import { buildUrl } from '@/shared/lib/routeUtils';

interface ConsentsLayoutProps {
  children?: React.ReactNode;
  current?: string;
  title: string;
  bgColor?: string;
  showContinueButton?: boolean;
}

const mainBackground = css`
  position: relative;
  z-index: 0;
  &:before {
    content: ' ';
    background-color: ${brand[400]};
    opacity: 0.8;
    position: absolute;
    top: 0;
    bottom: 0;
    left: 0;
    right: 0;
    z-index: -1;
  }
`;

const form = css`
  display: flex;
  flex: 1 0 auto;
  flex-direction: column;
`;

// fixes overlapping text issue in IE
// derived from this solution https://stackoverflow.com/a/49368815
const ieFlexFix = css`
  flex: 0 0 auto;
`;

const mainStyles = css`
  display: flex;
  flex-direction: column;
  flex: 1 0 auto;
`;

const linkButton = css`
  margin-left: ${space[5]}px;
`;

const sectionStyles = css`
  display: flex;
  flex-direction: column;
  flex: 1 0 auto;
`;

export const ConsentsLayout: FunctionComponent<ConsentsLayoutProps> = ({
  children,
  current,
  title,
  bgColor,
  showContinueButton = true,
}) => {
  const autoRow = getAutoRow(1, gridItemColumnConsents);
  const clientState: ClientState = useContext(ClientStateContext);
  const {
    pageData = {},
    globalMessage: { error, success } = {},
    queryParams,
  } = clientState;
<<<<<<< HEAD
  const { page = '', previousPage } = pageData;
  const queryString = buildQueryParamsString(queryParams);
=======
  const { page = '', previousPage, geolocation } = pageData;
  const queryString = addQueryParamsToPath('', queryParams);
>>>>>>> 66e81a17

  const optionalBgColor =
    bgColor &&
    css`
      &:before {
        background-color: ${bgColor};
        opacity: 0.4;
      }
    `;
  return (
    <>
      <ConsentsHeader
        error={error}
        success={success}
        geolocation={geolocation}
      />
      <main css={mainStyles}>
        <ConsentsSubHeader autoRow={autoRow} title={title} current={current} />
        <form
          css={form}
          action={buildUrl(`${Routes.CONSENTS}/${page}${queryString}`)}
          method="post"
          onSubmit={({ target: form }) => {
            onboardingFormSubmitOphanTracking(
              page,
              pageData,
              // have to explicitly type as HTMLFormElement as typescript can't infer type of the event.target
              form as HTMLFormElement,
            );
          }}
        >
          <CsrfFormField />

          <section css={sectionStyles}>
            <div css={[mainBackground, ieFlexFix, optionalBgColor]}>
              {children}
            </div>
            <ConsentsBlueBackground>
              <div css={[gridItem(gridItemColumnConsents), controls]}>
                {!error && showContinueButton && (
                  <Button
                    iconSide="right"
                    nudgeIcon={true}
                    icon={<SvgArrowRightStraight />}
                    type="submit"
                  >
                    Save and continue
                  </Button>
                )}
                {previousPage && (
                  <LinkButton
                    css={linkButton}
                    href={buildUrl(
                      `${Routes.CONSENTS}/${previousPage}${queryString}`,
                    )}
                    priority="subdued"
                  >
                    Go back
                  </LinkButton>
                )}
              </div>
            </ConsentsBlueBackground>
          </section>
        </form>
      </main>
      <Footer />
    </>
  );
};<|MERGE_RESOLUTION|>--- conflicted
+++ resolved
@@ -90,13 +90,8 @@
     globalMessage: { error, success } = {},
     queryParams,
   } = clientState;
-<<<<<<< HEAD
-  const { page = '', previousPage } = pageData;
+  const { page = '', previousPage, geolocation } = pageData;
   const queryString = buildQueryParamsString(queryParams);
-=======
-  const { page = '', previousPage, geolocation } = pageData;
-  const queryString = addQueryParamsToPath('', queryParams);
->>>>>>> 66e81a17
 
   const optionalBgColor =
     bgColor &&
