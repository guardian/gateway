import React from 'react';
import { Meta } from '@storybook/react';

import { SignIn, SignInProps } from './SignIn';
import { SignInErrors } from '@/shared/model/Errors';

export default {
  title: 'Pages/SignIn',
  component: SignIn,
  parameters: { layout: 'fullscreen' },
  args: {
    oauthBaseUrl: 'https://oauth.theguardian.com/',
  },
} as Meta<SignInProps>;

export const Default = (args: SignInProps) => <SignIn {...args} />;
Default.story = {
  name: 'with defaults',
};

<<<<<<< HEAD
export const WithEmail = () => <SignIn email="test@example.com" />;
WithEmail.story = {
  name: 'with email',
};

export const WithSummaryError = () => (
  <SignIn errorSummary="This is an error" />
);
WithSummaryError.story = {
  name: 'with summary error',
};

export const WithSummaryErrorAndEmail = () => (
  <SignIn errorSummary="This is an error" email="test@example.com" />
);
WithSummaryErrorAndEmail.story = {
  name: 'with summary error and email',
=======
export const SocialSigninBlocked = (args: SignInProps) => (
  <SignIn
    {...args}
    error={SignInErrors.ACCOUNT_ALREADY_EXISTS}
    email="someone@theguardian.com"
  />
);
SocialSigninBlocked.story = {
  name: 'social sign-in blocked',
>>>>>>> 49b1b0c4
};<|MERGE_RESOLUTION|>--- conflicted
+++ resolved
@@ -18,25 +18,27 @@
   name: 'with defaults',
 };
 
-<<<<<<< HEAD
-export const WithEmail = () => <SignIn email="test@example.com" />;
+export const WithEmail = (args: SignInProps) => (
+  <SignIn email="test@example.com" {...args} />
+);
 WithEmail.story = {
   name: 'with email',
 };
 
-export const WithSummaryError = () => (
-  <SignIn errorSummary="This is an error" />
+export const WithSummaryError = (args: SignInProps) => (
+  <SignIn error="This is an error" {...args} />
 );
 WithSummaryError.story = {
   name: 'with summary error',
 };
 
-export const WithSummaryErrorAndEmail = () => (
-  <SignIn errorSummary="This is an error" email="test@example.com" />
+export const WithSummaryErrorAndEmail = (args: SignInProps) => (
+  <SignIn error="This is an error" email="test@example.com" {...args} />
 );
 WithSummaryErrorAndEmail.story = {
   name: 'with summary error and email',
-=======
+};
+
 export const SocialSigninBlocked = (args: SignInProps) => (
   <SignIn
     {...args}
@@ -46,5 +48,4 @@
 );
 SocialSigninBlocked.story = {
   name: 'social sign-in blocked',
->>>>>>> 49b1b0c4
 };