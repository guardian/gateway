--- conflicted
+++ resolved
@@ -8,12 +8,8 @@
 export const ChangePasswordPage = () => {
   const clientState: ClientState = useContext(ClientStateContext);
   const {
-<<<<<<< HEAD
-    pageData: { email = '', fieldErrors = [], tokenExpiryTimestamp } = {},
+    pageData: { email = '', fieldErrors = [], timeUntilTokenExpiry } = {},
     queryParams,
-=======
-    pageData: { email = '', fieldErrors = [], timeUntilTokenExpiry } = {},
->>>>>>> 4253251a
   } = clientState;
   const { token } = useParams<{ token: string }>();
 
@@ -25,13 +21,8 @@
     // if the token expires while the user is on the current page
     if (typeof window !== 'undefined' && timeUntilTokenExpiry) {
       setTimeout(() => {
-<<<<<<< HEAD
         window.location.replace(buildUrl('/reset/expired'));
-      }, tokenExpiryTimestamp - Date.now());
-=======
-        window.location.replace(`${Routes.RESET}${Routes.EXPIRED}`);
       }, timeUntilTokenExpiry);
->>>>>>> 4253251a
     }
   }, [timeUntilTokenExpiry]);
 
