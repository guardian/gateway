import React, { createRef, useEffect, useRef } from 'react';
import { Button } from '@guardian/source-react-components';
import { Routes } from '@/shared/model/Routes';
import { PageTitle } from '@/shared/model/PageTitle';
import { Header } from '@/client/components/Header';
import { Nav } from '@/client/components/Nav';
import { Footer } from '@/client/components/Footer';
import { CsrfFormField } from '@/client/components/CsrfFormField';
import { Terms } from '@/client/components/Terms';
import { SocialButtons } from '@/client/components/SocialButtons';
import { border, space, from } from '@guardian/source-foundations';
import { css } from '@emotion/react';
import { MainGrid } from '../layouts/MainGrid';
import { gridItemSignInAndRegistration } from '../styles/Grid';
import { Divider } from '@guardian/source-react-components-development-kitchen';
import { CaptchaErrors } from '@/shared/model/Errors';
import useRecaptcha, {
  RecaptchaElement,
} from '@/client/lib/hooks/useRecaptcha';
import { DetailedRecaptchaError } from '@/client/components/DetailedRecaptchaError';
import locations from '@/client/lib/locations';
import { EmailInput } from '@/client/components/EmailInput';
<<<<<<< HEAD
import { buildUrl } from '@/shared/lib/routeUtils';
import { addQueryParamsToStringPath } from '@/shared/lib/queryParams';
import { QueryParams } from '@/shared/model/QueryParams';
=======
import { GeoLocation } from '@/shared/model/Geolocation';
>>>>>>> 66e81a17

export type RegistrationProps = {
  returnUrl?: string;
  email?: string;
  recaptchaSiteKey: string;
  oauthBaseUrl: string;
<<<<<<< HEAD
  queryString: QueryParams;
=======
  queryString?: string;
  geolocation?: GeoLocation;
>>>>>>> 66e81a17
};

const registerButton = css`
  width: 100%;
  justify-content: center;
  margin-top: ${space[5]}px;
  ${from.mobileMedium} {
    margin-top: 16px;
  }
`;

const divider = css`
  /* Undoes the negative margin */
  margin-bottom: 0;
  margin-top: ${space[4]}px;
  ${from.mobileMedium} {
    margin-top: ${space[6]}px;
  }
  :before,
  :after {
    content: '';
    flex: 1 1;
    border-bottom: 1px solid ${border.secondary};
    margin: 8px;
  }
`;

export const Registration = ({
  returnUrl,
  email,
  recaptchaSiteKey,
  oauthBaseUrl,
  queryString,
  geolocation,
}: RegistrationProps) => {
  const registerFormRef = createRef<HTMLFormElement>();
  const recaptchaElementRef = useRef<HTMLDivElement>(null);
  const captchaElement = recaptchaElementRef.current ?? 'register-recaptcha';

  const { token, error, expired, requestCount, executeCaptcha } = useRecaptcha(
    recaptchaSiteKey,
    captchaElement,
  );

  // We want to show a more detailed reCAPTCHA error if
  // the user has requested a check more than once.
  const recaptchaCheckFailed = error || expired;
  const showErrorContext = recaptchaCheckFailed && requestCount > 1;
  const reCaptchaErrorMessage = showErrorContext
    ? CaptchaErrors.RETRY
    : CaptchaErrors.GENERIC;
  const reCaptchaErrorContext = showErrorContext ? (
    <DetailedRecaptchaError />
  ) : undefined;

  // Form is only submitted when a valid recaptcha token is returned.
  useEffect(() => {
    const registerFormElement = registerFormRef.current;
    if (token) {
      registerFormElement?.submit();
    }
  }, [registerFormRef, token]);

  const handleSubmit = (event: React.FormEvent<HTMLFormElement>) => {
    event.preventDefault();
    executeCaptcha();
  };

  return (
    <>
      <Header geolocation={geolocation} />
      <Nav
        tabs={[
          {
            displayText: PageTitle.SIGN_IN,
            linkTo: Routes.SIGN_IN,
            isActive: false,
          },
          {
            displayText: PageTitle.REGISTRATION,
            linkTo: Routes.REGISTRATION,
            isActive: true,
          },
        ]}
      />
      <MainGrid
        gridSpanDefinition={gridItemSignInAndRegistration}
        errorOverride={recaptchaCheckFailed ? reCaptchaErrorMessage : undefined}
        errorContext={reCaptchaErrorContext}
        errorReportUrl={showErrorContext ? locations.REPORT_ISSUE : undefined}
      >
        <form
          method="post"
          action={addQueryParamsToStringPath(
            buildUrl(`${Routes.REGISTRATION}`),
            queryString,
          )}
          ref={registerFormRef}
          onSubmit={handleSubmit}
        >
          <RecaptchaElement id="register-recaptcha" />
          <CsrfFormField />
          <EmailInput defaultValue={email} />
          <Terms />
          <Button css={registerButton} type="submit" data-cy="register-button">
            Register
          </Button>
        </form>
        <Divider
          spaceAbove="loose"
          displayText="or continue with"
          cssOverrides={divider}
        />
        <SocialButtons returnUrl={returnUrl} oauthBaseUrl={oauthBaseUrl} />
      </MainGrid>
      <Footer />
    </>
  );
};<|MERGE_RESOLUTION|>--- conflicted
+++ resolved
@@ -20,25 +20,18 @@
 import { DetailedRecaptchaError } from '@/client/components/DetailedRecaptchaError';
 import locations from '@/client/lib/locations';
 import { EmailInput } from '@/client/components/EmailInput';
-<<<<<<< HEAD
 import { buildUrl } from '@/shared/lib/routeUtils';
 import { addQueryParamsToStringPath } from '@/shared/lib/queryParams';
 import { QueryParams } from '@/shared/model/QueryParams';
-=======
 import { GeoLocation } from '@/shared/model/Geolocation';
->>>>>>> 66e81a17
 
 export type RegistrationProps = {
   returnUrl?: string;
   email?: string;
   recaptchaSiteKey: string;
   oauthBaseUrl: string;
-<<<<<<< HEAD
   queryString: QueryParams;
-=======
-  queryString?: string;
   geolocation?: GeoLocation;
->>>>>>> 66e81a17
 };
 
 const registerButton = css`
