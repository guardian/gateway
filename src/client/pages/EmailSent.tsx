--- conflicted
+++ resolved
@@ -14,29 +14,14 @@
   email?: string;
   previousPage?: string;
   resendEmailAction?: string;
-<<<<<<< HEAD
-  refViewId?: string;
-  refValue?: string;
-  returnUrl?: string;
-  showSuccess?: boolean;
-=======
   queryString?: string;
->>>>>>> 6618e09b
 };
 
 export const EmailSent = ({
   email,
   previousPage = '/',
   resendEmailAction,
-<<<<<<< HEAD
-  refViewId = '',
-  refValue = '',
-  returnUrl = '',
-  showSuccess,
-=======
-  subTitle = 'Sign in',
   queryString,
->>>>>>> 6618e09b
 }: Props) => {
   const [hasJS, setHasJS] = useState<boolean>(false);
 
@@ -45,11 +30,7 @@
   }, []);
 
   return (
-<<<<<<< HEAD
-    <MainLayout
-      pageTitle="Check your email inbox"
-      successOverride={showSuccess ? 'Email sent' : undefined}
-    >
+    <MainLayout pageTitle="Check your email inbox">
       {email ? (
         <MainBodyText>
           We’ve sent an email to <b>{email}</b>.
@@ -79,9 +60,7 @@
             context="If you can’t find the email in your inbox or spam folder, please click below and we will send you a new one."
           />
           <MainForm
-            formAction={
-              resendEmailAction + '?' + registrationUrlQueryParamString
-            }
+            formAction={`${resendEmailAction}${queryString}`}
             submitButtonText={'Resend email'}
             submitButtonPriority="tertiary"
             submitButtonHalfWidth
@@ -97,48 +76,6 @@
                 <Link subdued href={Routes.REGISTRATION}>
                   Register for free
                 </Link>
-=======
-    <>
-      <Header />
-      <Main
-        subTitle={subTitle}
-        successOverride={loading ? undefined : 'Email sent'}
-      >
-        <PageBox>
-          <PageHeader>Check your email inbox</PageHeader>
-          <PageBody>
-            {email ? (
-              <PageBodyText>We’ve sent an email to {email}.</PageBodyText>
-            ) : (
-              <PageBodyText>We’ve sent you an email.</PageBodyText>
-            )}
-            <PageBodyText>
-              Please follow the instructions in this email. If you can&apos;t
-              find it, it may be in your spam folder.
-            </PageBodyText>
-            <PageBodyText>The link is only valid for 30 minutes.</PageBodyText>
-            {email && resendEmailAction && hasJS && (
-              <form method="post" action={`${resendEmailAction}${queryString}`}>
-                <CsrfFormField />
-                <TextInput
-                  label=""
-                  name="email"
-                  type="email"
-                  value={email}
-                  hidden={true}
-                />
-                <br />
-                <br />
-                <Button
-                  css={button}
-                  type="submit"
-                  onClick={onResendClick}
-                  data-cy="resend-email-button"
-                >
-                  {loading ? 'Resending...' : 'Resend email'}
-                </Button>
-                <br />
->>>>>>> 6618e09b
                 <br />
                 If you are having trouble, please contact our customer service
                 team at{' '}
