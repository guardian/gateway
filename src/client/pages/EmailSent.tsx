--- conflicted
+++ resolved
@@ -8,14 +8,10 @@
   MainForm,
 } from '@/client/components/MainForm';
 import { EmailInput } from '@/client/components/EmailInput';
-<<<<<<< HEAD
 
 import { buildUrl } from '@/shared/lib/routeUtils';
-=======
-import { Routes } from '@/shared/model/Routes';
 import { ExternalLink } from '@/client/components/ExternalLink';
 import { css } from '@emotion/react';
->>>>>>> 9b2073c6
 
 type Props = {
   email?: string;
@@ -77,27 +73,8 @@
       {email && resendEmailAction && (
         <>
           <InfoSummary
-<<<<<<< HEAD
-            cssOverrides={belowFormMarginTopSpacingStyle}
-            message="If you don’t receive an email within 2 minutes you may not have an account."
-            context={
-              <>
-                Don’t have an account?{' '}
-                <Link subdued href={buildUrl('/register')}>
-                  Register for free
-                </Link>
-                <br />
-                If you are having trouble, please contact our customer service
-                team at{' '}
-                <Link subdued href="mailto:userhelp@theguardian.com">
-                  userhelp@guardian.com
-                </Link>
-              </>
-            }
-=======
             message="Didn’t receive an email?"
             context="If you can’t find the email in your inbox or spam folder, please click below and we will send you a new one."
->>>>>>> 9b2073c6
           />
           <MainForm
             formAction={`${resendEmailAction}${queryString}`}
@@ -117,7 +94,7 @@
               context={
                 <>
                   Don’t have an account?{' '}
-                  <Link subdued href={Routes.REGISTRATION}>
+                  <Link subdued href={buildUrl('/register')}>
                     Register for free
                   </Link>
                   <br />
