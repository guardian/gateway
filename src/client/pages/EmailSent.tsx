--- conflicted
+++ resolved
@@ -19,16 +19,12 @@
   resendEmailAction?: string;
 };
 
-<<<<<<< HEAD
 export const EmailSent = ({
   email,
-  previousPage,
+  previousPage = '/',
   subTitle = 'Sign in',
   resendEmailAction,
 }: Props) => {
-=======
-export const EmailSent = ({ email, previousPage = '/' }: Props) => {
->>>>>>> 72ce1063
   const [hasJS, setHasJS] = useState<boolean>(false);
   const [loading, setLoading] = useState<boolean>(false);
 
@@ -43,14 +39,10 @@
   return (
     <>
       <Header />
-<<<<<<< HEAD
-      <Main subTitle={subTitle} successOverride="Email sent">
-=======
       <Main
-        subTitle="Sign in"
+        subTitle={subTitle}
         successOverride={loading ? undefined : 'Email sent'}
       >
->>>>>>> 72ce1063
         <PageBox>
           <PageHeader>Check your email inbox</PageHeader>
           <PageBody>
