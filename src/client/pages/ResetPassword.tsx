--- conflicted
+++ resolved
@@ -1,10 +1,5 @@
-<<<<<<< HEAD
-import React, { PropsWithChildren } from 'react';
+import React, { PropsWithChildren, ReactNode, useState } from 'react';
 
-=======
-import React, { PropsWithChildren, ReactNode, useState } from 'react';
-import { Routes } from '@/shared/model/Routes';
->>>>>>> 9b2073c6
 import { MainLayout } from '@/client/layouts/Main';
 import {
   belowFormMarginTopSpacingStyle,
@@ -41,18 +36,6 @@
   showNoAccessEmail,
   showRecentEmailSummary,
   children,
-<<<<<<< HEAD
-}: PropsWithChildren<ResetPasswordProps>) => (
-  <MainLayout pageTitle={headerText}>
-    {children}
-    <MainForm
-      formAction={
-        formActionOverride
-          ? addQueryParamsToUntypedPath(formActionOverride, queryString)
-          : buildUrlWithQueryParams('/reset', {}, queryString)
-      }
-      submitButtonText={buttonText}
-=======
   recaptchaSiteKey,
 }: PropsWithChildren<ResetPasswordProps>) => {
   const [recaptchaErrorMessage, setRecaptchaErrorMessage] = useState('');
@@ -64,14 +47,13 @@
       pageTitle={headerText}
       errorContext={recaptchaErrorContext}
       errorOverride={recaptchaErrorMessage}
->>>>>>> 9b2073c6
     >
       {children}
       <MainForm
         formAction={
           formActionOverride
-            ? `${formActionOverride}${queryString}`
-            : `${Routes.RESET}${queryString}`
+            ? addQueryParamsToUntypedPath(formActionOverride, queryString)
+            : buildUrlWithQueryParams('/reset', {}, queryString)
         }
         submitButtonText={buttonText}
         recaptchaSiteKey={recaptchaSiteKey}
