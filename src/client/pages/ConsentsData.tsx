import React from 'react';
import { css } from '@emotion/react';
<<<<<<< HEAD
import {
  neutral,
  space,
  remSpace,
  textSans,
} from '@guardian/source-foundations';
import {
  getAutoRow,
  gridItemColumnConsents,
  gridItemToggleSwitch,
} from '@/client/styles/Grid';
=======
import { neutral, space, textSans } from '@guardian/source-foundations';

import { getAutoRow, gridItemColumnConsents } from '@/client/styles/Grid';
>>>>>>> aacb608f
import { CONSENTS_PAGES } from '@/client/models/ConsentsPages';
import {
  heading,
  text,
  textBold,
  greyBorderTop,
} from '@/client/styles/Consents';
import { ConsentsLayout } from '@/client/layouts/ConsentsLayout';
<<<<<<< HEAD
import { ConsentsContent } from '@/client/layouts/shared/Consents';
import { ExternalLink } from '../components/ExternalLink';
import locations from '@/shared/lib/locations';
import { ToggleSwitchInput } from '../components/ToggleSwitchInput';
=======
import { Consents } from '@/shared/model/Consent';
import { ConsentsForm } from '@/client/components/ConsentsForm';
import { ConsentsNavigation } from '@/client/components/ConsentsNavigation';
>>>>>>> aacb608f

type ConsentsDataProps = {
  consented?: boolean;
  description?: string;
  name?: string;
  id: string;
};

const switchRow = css`
  border: 0;
  padding: 0;
  margin: ${space[4]}px 0 0 0;
  ${textSans.medium()}
`;

<<<<<<< HEAD
const removeMargin = css`
  margin: 0;
`;

const toggleSwitchAlignment = css`
  justify-content: space-between;
  span {
    align-self: flex-start;
    margin-top: 4px;
  }
`;

const listBullets = css`
  list-style: none;
  line-height: ${remSpace[6]};
  padding-left: 0;
  text-indent: -18px; /* second line indentation */
  margin-left: 18px; /* second line indentation */
  li {
    font-size: 17px;
  }
  li:first-of-type {
    margin-top: ${space[2]}px;
  }
  /* ::marker is not supported in IE11 */
  li::before {
    content: '';
    margin-right: ${space[2]}px;
    margin-top: ${space[2]}px;
    background-color: ${neutral[86]};
    display: inline-block;
    width: 12px;
    height: 12px;
    border-radius: 50%;
  }
`;

const labelStyles = css`
  ${textBold}
  label {
    line-height: ${remSpace[6]};
  }
`;

=======
>>>>>>> aacb608f
const marketingText = css`
  ${text}
  margin-top: ${space[4]}px;
`;

export const ConsentsData = ({ id, consented, name }: ConsentsDataProps) => {
  const autoRow = getAutoRow(1, gridItemColumnConsents);
<<<<<<< HEAD
  const autoSwitchRow = getAutoRow(1, gridItemToggleSwitch);

  return (
    <ConsentsLayout title="Your data" current={CONSENTS_PAGES.YOUR_DATA}>
      {name && (
        <ConsentsContent>
          <h2 css={[heading, removeMargin, greyBorderTop, autoRow()]}>
            What we mean by your data
          </h2>
          <ul css={[text, listBullets, autoSwitchRow()]}>
            <li>Information you provide e.g. email address</li>
            <li>Products or services you buy from us</li>
            <li>
              Pages you view on theguardian.com or other Guardian websites when
              signed in
            </li>
          </ul>

          <fieldset css={[switchRow, greyBorderTop, autoSwitchRow()]}>
            <ToggleSwitchInput
              id={id}
              // TODO replace with Consent.name once IDAPI model is updated
              label={
                'Allow the Guardian to analyse this data to improve marketing content'
              }
              defaultChecked={consented ?? true} // legitimate interests so defaults to true
              cssOverrides={[labelStyles, toggleSwitchAlignment]}
            />
          </fieldset>
          <div css={[autoRow()]}>
            <p css={[marketingText, greyBorderTop, autoRow()]}>
              You can change your settings under&nbsp;
              <ExternalLink
                href={locations.MMA_EMAIL_PREFERENCES}
                subdued={true}
              >
                Emails &amp; marketing
              </ExternalLink>
              &nbsp;on your Guardian account at any time.
            </p>
            <p css={[marketingText, autoRow()]}>
              Learn how we use data in our{' '}
              <ExternalLink href={locations.PRIVACY} subdued={true}>
                privacy policy
              </ExternalLink>
              .
            </p>
          </div>
        </ConsentsContent>
      )}
=======
  const layoutProps = { title: 'Your data', current: CONSENTS_PAGES.YOUR_DATA };

  if (!description) {
    return (
      <ConsentsLayout {...layoutProps}>
        <ConsentsForm cssOverrides={autoRow()}>
          <ConsentsNavigation />
        </ConsentsForm>
      </ConsentsLayout>
    );
  }

  return (
    <ConsentsLayout {...layoutProps}>
      <h2 css={[heading, greyBorderTop, autoRow()]}>
        We never share your data without your permission
      </h2>
      <p css={[text, autoRow()]}>
        We think carefully about our use of personal data and use it
        responsibly. We have a team who are dedicated to keeping any data we
        collect safe and secure. You can find out more about how The Guardian
        aims to safeguard users data by going to the Privacy section of the
        website.
      </p>
      <h2 css={[heading, headingMarginSpace6, autoRow()]}>
        Using your data for marketing analysis
      </h2>
      <p css={[text, autoRow()]}>
        From time to time we may use your personal data for marketing analysis.
        That includes looking at what products or services you have bought from
        us and what pages you have been viewing on theguardian.com and other
        Guardian websites (e.g. Guardian Jobs or Guardian Holidays). We do this
        to understand your interests and preferences so that we can make our
        marketing communication more relevant to you.
      </p>
      <ConsentsForm cssOverrides={autoRow()}>
        <p css={marketingText}>
          I am happy for the Guardian to use my personal data for marketing
          analysis purposes
        </p>
        <fieldset css={fieldset}>
          <CheckboxGroup name={Consents.PROFILING}>
            <Checkbox
              value="consent-option"
              label={description}
              defaultChecked={consented}
            />
          </CheckboxGroup>
        </fieldset>
        <ConsentsNavigation />
      </ConsentsForm>
>>>>>>> aacb608f
    </ConsentsLayout>
  );
};<|MERGE_RESOLUTION|>--- conflicted
+++ resolved
@@ -1,6 +1,5 @@
 import React from 'react';
 import { css } from '@emotion/react';
-<<<<<<< HEAD
 import {
   neutral,
   space,
@@ -12,11 +11,6 @@
   gridItemColumnConsents,
   gridItemToggleSwitch,
 } from '@/client/styles/Grid';
-=======
-import { neutral, space, textSans } from '@guardian/source-foundations';
-
-import { getAutoRow, gridItemColumnConsents } from '@/client/styles/Grid';
->>>>>>> aacb608f
 import { CONSENTS_PAGES } from '@/client/models/ConsentsPages';
 import {
   heading,
@@ -25,16 +19,12 @@
   greyBorderTop,
 } from '@/client/styles/Consents';
 import { ConsentsLayout } from '@/client/layouts/ConsentsLayout';
-<<<<<<< HEAD
-import { ConsentsContent } from '@/client/layouts/shared/Consents';
 import { ExternalLink } from '../components/ExternalLink';
 import locations from '@/shared/lib/locations';
 import { ToggleSwitchInput } from '../components/ToggleSwitchInput';
-=======
-import { Consents } from '@/shared/model/Consent';
+
 import { ConsentsForm } from '@/client/components/ConsentsForm';
 import { ConsentsNavigation } from '@/client/components/ConsentsNavigation';
->>>>>>> aacb608f
 
 type ConsentsDataProps = {
   consented?: boolean;
@@ -50,9 +40,9 @@
   ${textSans.medium()}
 `;
 
-<<<<<<< HEAD
 const removeMargin = css`
   margin: 0;
+  -ms-grid-row: 1; /* fix top margin on IE11 */
 `;
 
 const toggleSwitchAlignment = css`
@@ -65,7 +55,6 @@
 
 const listBullets = css`
   list-style: none;
-  line-height: ${remSpace[6]};
   padding-left: 0;
   text-indent: -18px; /* second line indentation */
   margin-left: 18px; /* second line indentation */
@@ -73,7 +62,7 @@
     font-size: 17px;
   }
   li:first-of-type {
-    margin-top: ${space[2]}px;
+    margin-top: 6px;
   }
   /* ::marker is not supported in IE11 */
   li::before {
@@ -95,8 +84,6 @@
   }
 `;
 
-=======
->>>>>>> aacb608f
 const marketingText = css`
   ${text}
   margin-top: ${space[4]}px;
@@ -104,61 +91,11 @@
 
 export const ConsentsData = ({ id, consented, name }: ConsentsDataProps) => {
   const autoRow = getAutoRow(1, gridItemColumnConsents);
-<<<<<<< HEAD
   const autoSwitchRow = getAutoRow(1, gridItemToggleSwitch);
 
-  return (
-    <ConsentsLayout title="Your data" current={CONSENTS_PAGES.YOUR_DATA}>
-      {name && (
-        <ConsentsContent>
-          <h2 css={[heading, removeMargin, greyBorderTop, autoRow()]}>
-            What we mean by your data
-          </h2>
-          <ul css={[text, listBullets, autoSwitchRow()]}>
-            <li>Information you provide e.g. email address</li>
-            <li>Products or services you buy from us</li>
-            <li>
-              Pages you view on theguardian.com or other Guardian websites when
-              signed in
-            </li>
-          </ul>
-
-          <fieldset css={[switchRow, greyBorderTop, autoSwitchRow()]}>
-            <ToggleSwitchInput
-              id={id}
-              // TODO replace with Consent.name once IDAPI model is updated
-              label={
-                'Allow the Guardian to analyse this data to improve marketing content'
-              }
-              defaultChecked={consented ?? true} // legitimate interests so defaults to true
-              cssOverrides={[labelStyles, toggleSwitchAlignment]}
-            />
-          </fieldset>
-          <div css={[autoRow()]}>
-            <p css={[marketingText, greyBorderTop, autoRow()]}>
-              You can change your settings under&nbsp;
-              <ExternalLink
-                href={locations.MMA_EMAIL_PREFERENCES}
-                subdued={true}
-              >
-                Emails &amp; marketing
-              </ExternalLink>
-              &nbsp;on your Guardian account at any time.
-            </p>
-            <p css={[marketingText, autoRow()]}>
-              Learn how we use data in our{' '}
-              <ExternalLink href={locations.PRIVACY} subdued={true}>
-                privacy policy
-              </ExternalLink>
-              .
-            </p>
-          </div>
-        </ConsentsContent>
-      )}
-=======
   const layoutProps = { title: 'Your data', current: CONSENTS_PAGES.YOUR_DATA };
 
-  if (!description) {
+  if (!name) {
     return (
       <ConsentsLayout {...layoutProps}>
         <ConsentsForm cssOverrides={autoRow()}>
@@ -170,44 +107,48 @@
 
   return (
     <ConsentsLayout {...layoutProps}>
-      <h2 css={[heading, greyBorderTop, autoRow()]}>
-        We never share your data without your permission
+      <h2 css={[heading, greyBorderTop, autoRow(), removeMargin]}>
+        What we mean by your data
       </h2>
-      <p css={[text, autoRow()]}>
-        We think carefully about our use of personal data and use it
-        responsibly. We have a team who are dedicated to keeping any data we
-        collect safe and secure. You can find out more about how The Guardian
-        aims to safeguard users data by going to the Privacy section of the
-        website.
-      </p>
-      <h2 css={[heading, headingMarginSpace6, autoRow()]}>
-        Using your data for marketing analysis
-      </h2>
-      <p css={[text, autoRow()]}>
-        From time to time we may use your personal data for marketing analysis.
-        That includes looking at what products or services you have bought from
-        us and what pages you have been viewing on theguardian.com and other
-        Guardian websites (e.g. Guardian Jobs or Guardian Holidays). We do this
-        to understand your interests and preferences so that we can make our
-        marketing communication more relevant to you.
-      </p>
+      <ul css={[text, listBullets, autoSwitchRow()]}>
+        <li>Information you provide e.g. email address</li>
+        <li>Products or services you buy from us</li>
+        <li>
+          Pages you view on theguardian.com or other Guardian websites when
+          signed in
+        </li>
+      </ul>
+
       <ConsentsForm cssOverrides={autoRow()}>
-        <p css={marketingText}>
-          I am happy for the Guardian to use my personal data for marketing
-          analysis purposes
-        </p>
-        <fieldset css={fieldset}>
-          <CheckboxGroup name={Consents.PROFILING}>
-            <Checkbox
-              value="consent-option"
-              label={description}
-              defaultChecked={consented}
-            />
-          </CheckboxGroup>
+        <fieldset css={[switchRow, greyBorderTop, autoSwitchRow()]}>
+          <ToggleSwitchInput
+            id={id}
+            // TODO replace with Consent.name once IDAPI model is updated
+            label={
+              'Allow the Guardian to analyse this data to improve marketing content'
+            }
+            defaultChecked={consented ?? true} // legitimate interests so defaults to true
+            cssOverrides={[labelStyles, toggleSwitchAlignment]}
+          />
         </fieldset>
+        <div css={[autoRow()]}>
+          <p css={[marketingText, greyBorderTop, autoRow()]}>
+            You can change your settings under&nbsp;
+            <ExternalLink href={locations.MMA_EMAIL_PREFERENCES} subdued={true}>
+              Emails &amp; marketing
+            </ExternalLink>
+            &nbsp;on your Guardian account at any time.
+          </p>
+          <p css={[marketingText, autoRow()]}>
+            Learn how we use data in our{' '}
+            <ExternalLink href={locations.PRIVACY} subdued={true}>
+              privacy policy
+            </ExternalLink>
+            .
+          </p>
+        </div>
         <ConsentsNavigation />
       </ConsentsForm>
->>>>>>> aacb608f
     </ConsentsLayout>
   );
 };