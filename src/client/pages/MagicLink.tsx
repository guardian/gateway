--- conflicted
+++ resolved
@@ -1,10 +1,4 @@
-<<<<<<< HEAD
-import React from 'react';
-
-=======
 import React, { ReactNode, useState } from 'react';
-import { Routes } from '@/shared/model/Routes';
->>>>>>> 9b2073c6
 import { MainLayout } from '@/client/layouts/Main';
 import { MainBodyText } from '@/client/components/MainBodyText';
 import {
@@ -21,27 +15,6 @@
   recaptchaSiteKey?: string;
 };
 
-<<<<<<< HEAD
-export const MagicLink = ({ email }: Props) => (
-  <MainLayout pageTitle="Link to sign in">
-    <MainBodyText>
-      We can email you a one time link to sign into your account
-    </MainBodyText>
-    <MainForm
-      formAction={buildUrl('/magic-link')}
-      submitButtonText="Email me a link"
-    >
-      <EmailInput defaultValue={email} />
-    </MainForm>
-    <MainBodyText cssOverrides={belowFormMarginTopSpacingStyle}>
-      If you no longer have access to this email account please{' '}
-      <ExternalLink subdued href={locations.REPORT_ISSUE}>
-        contact our help department
-      </ExternalLink>
-    </MainBodyText>
-  </MainLayout>
-);
-=======
 export const MagicLink = ({ email, recaptchaSiteKey }: Props) => {
   const [recaptchaErrorMessage, setRecaptchaErrorMessage] = useState('');
   const [recaptchaErrorContext, setRecaptchaErrorContext] =
@@ -56,7 +29,7 @@
         We can email you a one time link to sign into your account
       </MainBodyText>
       <MainForm
-        formAction={Routes.MAGIC_LINK}
+        formAction={buildUrl('/magic-link')}
         submitButtonText="Email me a link"
         recaptchaSiteKey={recaptchaSiteKey}
         setRecaptchaErrorContext={setRecaptchaErrorContext}
@@ -72,5 +45,4 @@
       </MainBodyText>
     </MainLayout>
   );
-};
->>>>>>> 9b2073c6
+};