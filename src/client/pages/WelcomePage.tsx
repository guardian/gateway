import React, { useContext, useEffect } from 'react';
import { useParams } from 'react-router-dom';
import { ClientState } from '@/shared/model/ClientState';
import { ClientStateContext } from '@/client/components/ClientState';

import { Welcome } from '@/client/pages/Welcome';
import { buildUrl, buildUrlWithQueryParams } from '@/shared/lib/routeUtils';

export const WelcomePage = () => {
  const clientState: ClientState = useContext(ClientStateContext);
<<<<<<< HEAD
  const {
    pageData: { email, fieldErrors = [], tokenExpiryTimestamp } = {},
    queryParams,
  } = clientState;
=======
  const { pageData: { email, fieldErrors = [], timeUntilTokenExpiry } = {} } =
    clientState;
>>>>>>> 4253251a
  const { token } = useParams<{ token: string }>();

  useEffect(() => {
    // we only want this to run in the browser as window is not
    // defined on the server
    // and we also check that the expiry time exists so that
    // we redirect to the session expired page
    // if the token expires while the user is on the current page
    if (typeof window !== 'undefined' && timeUntilTokenExpiry) {
      setTimeout(() => {
<<<<<<< HEAD
        window.location.replace(buildUrl('/welcome/expired'));
      }, tokenExpiryTimestamp - Date.now());
=======
        window.location.replace(`${Routes.WELCOME}${Routes.EXPIRED}`);
      }, timeUntilTokenExpiry);
>>>>>>> 4253251a
    }
  }, [timeUntilTokenExpiry]);

  return (
    <Welcome
      submitUrl={buildUrlWithQueryParams(
        '/welcome/:token',
        { token },
        queryParams,
      )}
      email={email}
      fieldErrors={fieldErrors}
    />
  );
};<|MERGE_RESOLUTION|>--- conflicted
+++ resolved
@@ -8,15 +8,10 @@
 
 export const WelcomePage = () => {
   const clientState: ClientState = useContext(ClientStateContext);
-<<<<<<< HEAD
   const {
-    pageData: { email, fieldErrors = [], tokenExpiryTimestamp } = {},
+    pageData: { email, fieldErrors = [], timeUntilTokenExpiry } = {},
     queryParams,
   } = clientState;
-=======
-  const { pageData: { email, fieldErrors = [], timeUntilTokenExpiry } = {} } =
-    clientState;
->>>>>>> 4253251a
   const { token } = useParams<{ token: string }>();
 
   useEffect(() => {
@@ -27,13 +22,8 @@
     // if the token expires while the user is on the current page
     if (typeof window !== 'undefined' && timeUntilTokenExpiry) {
       setTimeout(() => {
-<<<<<<< HEAD
         window.location.replace(buildUrl('/welcome/expired'));
-      }, tokenExpiryTimestamp - Date.now());
-=======
-        window.location.replace(`${Routes.WELCOME}${Routes.EXPIRED}`);
       }, timeUntilTokenExpiry);
->>>>>>> 4253251a
     }
   }, [timeUntilTokenExpiry]);
 
