--- conflicted
+++ resolved
@@ -95,8 +95,7 @@
               spaceAbove="loose"
               displayText="or continue with"
             />
-<<<<<<< HEAD
-            <SocialButtons />
+            <SocialButtons returnUrl="todo" />
             <Divider size="full" spaceAbove="tight" />
             <Terms />
           </PageBody>
@@ -105,33 +104,4 @@
       <Footer />
     </>
   );
-};
-=======
-            <Links>
-              <Link subdued={true} href="/reset">
-                Reset password
-              </Link>{' '}
-              or{' '}
-              <Link subdued={true} href="/">
-                email me a link to sign in
-              </Link>
-            </Links>
-            <Button css={button} type="submit">
-              Sign in
-            </Button>
-          </form>
-          <Divider
-            size="full"
-            spaceAbove="loose"
-            displayText="or continue with"
-          />
-          <SocialButtons returnUrl="todo" />
-          <Divider size="full" spaceAbove="tight" />
-          <Terms />
-        </PageBody>
-      </PageBox>
-    </Main>
-    <Footer />
-  </>
-);
->>>>>>> c33a5989
+};