import React, { useContext } from 'react';
import { css } from '@emotion/react';
import { ClientState } from '@/shared/model/ClientState';
import { ClientStateContext } from '@/client/components/ClientState';
import { PageBox } from '@/client/components/PageBox';
import { PageBody } from '@/client/components/PageBody';
import { Main } from '@/client/layouts/Main';
import { Header } from '@/client/components/Header';
import { Footer } from '@/client/components/Footer';
import { Nav } from '@/client/components/Nav';
import { TextInput } from '@guardian/src-text-input';
import { Button } from '@guardian/src-button';
import { Routes } from '@/shared/model/Routes';
import { PageTitle } from '@/shared/model/PageTitle';
import { CsrfFormField } from '@/client/components/CsrfFormField';
import { Divider } from '@/client/components/Divider';
import { Terms } from '@/client/components/Terms';
import { SocialButtons } from '@/client/components/SocialButtons';
import { button, form, textInput } from '@/client/styles/Shared';
import { Link } from '@guardian/src-link';
import { textSans } from '@guardian/src-foundations/typography';

const Links = ({ children }: { children: React.ReactNode }) => (
  <p
    css={css`
      ${textSans.medium()}
      margin-top: 0;
    `}
  >
    {children}
  </p>
);

<<<<<<< HEAD
export const SignIn = () => {
  const clientState: ClientState = useContext(ClientStateContext);
  const { pageData = {} } = clientState;
  const { returnUrl } = pageData;
  const returnUrlQuery = returnUrl
    ? `?returnUrl=${encodeURIComponent(returnUrl)}`
    : '';

  return (
    <>
      <Header />
      <Nav
        tabs={[
          {
            displayText: PageTitle.SIGN_IN,
            linkTo: '',
            isActive: true,
          },
          {
            displayText: PageTitle.REGISTRATION,
            linkTo: '',
            isActive: false,
          },
        ]}
      />
      <Main>
        <PageBox>
          <PageBody>
            <form
              css={form}
              method="post"
              action={`${Routes.SIGN_IN}${returnUrlQuery}`}
            >
              <CsrfFormField />
              <TextInput
                css={textInput}
                label="Email"
                name="email"
                type="email"
              />
              <TextInput
                css={textInput}
                label="Password"
                name="password"
                type="password"
              />
              <Links>
                <Link subdued={true} href="/reset">
                  Reset password
                </Link>{' '}
                or{' '}
                <Link subdued={true} href="/">
                  email me a link to sign in
                </Link>
              </Links>
              <Button css={button} type="submit" data-cy="sign-in-button">
                Sign in
              </Button>
            </form>
            <Divider
              size="full"
              spaceAbove="loose"
              displayText="or continue with"
=======
export const SignIn = () => (
  <>
    <Header />
    <Nav
      tabs={[
        {
          displayText: PageTitle.SIGN_IN,
          linkTo: '/signin',
          isActive: true,
        },
        {
          displayText: PageTitle.REGISTRATION,
          linkTo: '/register',
          isActive: false,
        },
      ]}
    />
    <Main>
      <PageBox>
        <PageBody>
          <form css={form} method="post" action={`${Routes.SIGN_IN}`}>
            <CsrfFormField />
            <TextInput
              css={textInput}
              label="Email"
              name="email"
              type="email"
            />
            <TextInput
              css={textInput}
              label="Password"
              name="password"
              type="password"
>>>>>>> b5f320a9
            />
            <SocialButtons returnUrl="todo" />
            <Divider size="full" spaceAbove="tight" />
            <Terms />
          </PageBody>
        </PageBox>
      </Main>
      <Footer />
    </>
  );
};<|MERGE_RESOLUTION|>--- conflicted
+++ resolved
@@ -31,7 +31,6 @@
   </p>
 );
 
-<<<<<<< HEAD
 export const SignIn = () => {
   const clientState: ClientState = useContext(ClientStateContext);
   const { pageData = {} } = clientState;
@@ -47,12 +46,12 @@
         tabs={[
           {
             displayText: PageTitle.SIGN_IN,
-            linkTo: '',
+            linkTo: '/signin',
             isActive: true,
           },
           {
             displayText: PageTitle.REGISTRATION,
-            linkTo: '',
+            linkTo: '/register',
             isActive: false,
           },
         ]}
@@ -95,41 +94,6 @@
               size="full"
               spaceAbove="loose"
               displayText="or continue with"
-=======
-export const SignIn = () => (
-  <>
-    <Header />
-    <Nav
-      tabs={[
-        {
-          displayText: PageTitle.SIGN_IN,
-          linkTo: '/signin',
-          isActive: true,
-        },
-        {
-          displayText: PageTitle.REGISTRATION,
-          linkTo: '/register',
-          isActive: false,
-        },
-      ]}
-    />
-    <Main>
-      <PageBox>
-        <PageBody>
-          <form css={form} method="post" action={`${Routes.SIGN_IN}`}>
-            <CsrfFormField />
-            <TextInput
-              css={textInput}
-              label="Email"
-              name="email"
-              type="email"
-            />
-            <TextInput
-              css={textInput}
-              label="Password"
-              name="password"
-              type="password"
->>>>>>> b5f320a9
             />
             <SocialButtons returnUrl="todo" />
             <Divider size="full" spaceAbove="tight" />
