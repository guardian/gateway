--- conflicted
+++ resolved
@@ -144,18 +144,11 @@
         },
       ]}
     />
-    <MainGrid gridSpanDefinition={gridItemSignInAndRegistration}>
-      {error === SignInErrors.ACCOUNT_ALREADY_EXISTS && (
-        <p
-          css={css`
-            ${textSans.small()}
-          `}
-        >
-          You cannot sign in with your social account because you already have
-          an account with the Guardian. Please enter your password below to sign
-          in.
-        </p>
-      )}
+    <MainGrid
+      gridSpanDefinition={gridItemSignInAndRegistration}
+      errorOverride={error}
+      errorContext={getErrorContext(error)}
+    >
       <form method="post" action={`${Routes.SIGN_IN}${queryString}`}>
         <CsrfFormField />
         <EmailInput defaultValue={email} />
@@ -172,47 +165,8 @@
           Sign in
         </Button>
       </form>
-      <Divider
-        spaceAbove="loose"
-        displayText="or continue with"
-        cssOverrides={divider}
-      />
-<<<<<<< HEAD
-      <SocialButtons returnUrl={returnUrl} oauthBaseUrl={oauthBaseUrl} />
+      {showSocialButtons(error, returnUrl, oauthBaseUrl)}
     </MainGrid>
     <Footer />
   </>
-);
-=======
-      <MainGrid
-        gridSpanDefinition={gridItemSignInAndRegistration}
-        errorOverride={error}
-        errorContext={getErrorContext(error)}
-      >
-        <form method="post" action={`${Routes.SIGN_IN}?${returnUrlQuery}`}>
-          <CsrfFormField />
-          <EmailInput defaultValue={email} />
-          <div css={passwordInput}>
-            <PasswordInput label="Password" />
-          </div>
-          <Links>
-            <Link
-              subdued={true}
-              href={Routes.RESET}
-              cssOverrides={resetPassword}
-            >
-              Reset password
-            </Link>
-          </Links>
-          <Terms />
-          <Button css={signInButton} type="submit" data-cy="sign-in-button">
-            Sign in
-          </Button>
-        </form>
-        {showSocialButtons(error, returnUrl, oauthBaseUrl)}
-      </MainGrid>
-      <Footer />
-    </>
-  );
-};
->>>>>>> ec8e28fe
+);