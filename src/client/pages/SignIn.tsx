import React from 'react';
import { css } from '@emotion/react';
import { MainGrid } from '@/client/layouts/MainGrid';
import { Header } from '@/client/components/Header';
import { Footer } from '@/client/components/Footer';
import { PasswordInput } from '@/client/components/PasswordInput';
import { Nav } from '@/client/components/Nav';
import { Button, Link } from '@guardian/source-react-components';
import { Routes } from '@/shared/model/Routes';
import { PageTitle } from '@/shared/model/PageTitle';
import { CsrfFormField } from '@/client/components/CsrfFormField';
import { Terms } from '@/client/components/Terms';
import { SocialButtons } from '@/client/components/SocialButtons';
import { gridItemSignInAndRegistration } from '@/client/styles/Grid';
import { from, textSans, border, space } from '@guardian/source-foundations';
import { Divider } from '@guardian/source-react-components-development-kitchen';
import { SignInErrors } from '@/shared/model/Errors';
import { EmailInput } from '@/client/components/EmailInput';
<<<<<<< HEAD
import { buildUrl } from '@/shared/lib/routeUtils';
=======
import { GeoLocation } from '@/shared/model/Geolocation';
>>>>>>> 66e81a17

export type SignInProps = {
  returnUrl?: string;
  queryString?: string;
  email?: string;
  error?: string;
  oauthBaseUrl: string;
  geolocation?: GeoLocation;
};

const passwordInput = css`
  margin-top: ${space[2]}px;

  ${from.mobileMedium} {
    margin-top: ${space[3]}px;
  }
`;

const resetPassword = css`
  ${textSans.small()}
`;

const signInButton = css`
  width: 100%;
  justify-content: center;
  margin-top: ${space[5]}px;
  ${from.mobileMedium} {
    margin-top: 16px;
  }
`;

const divider = css`
  /* Undoes the negative margin */
  margin-bottom: 0;
  margin-top: ${space[4]}px;
  ${from.mobileMedium} {
    margin-top: ${space[6]}px;
  }
  :before,
  :after {
    content: '';
    flex: 1 1;
    border-bottom: 1px solid ${border.secondary};
    margin: 8px;
  }
`;

const Links = ({ children }: { children: React.ReactNode }) => (
  <div
    css={css`
      margin-top: ${space[2]}px;
      ${from.tablet} {
        margin-top: 6px;
      }
    `}
  >
    {children}
  </div>
);

const getErrorContext = (error: string | undefined) => {
  if (error === SignInErrors.ACCOUNT_ALREADY_EXISTS) {
    return (
      <p>
        We cannot sign you in with your social account credentials. Please enter
        your account password below to sign in.
      </p>
    );
  }
};

const showSocialButtons = (
  error: string | undefined,
  returnUrl: string | undefined,
  oauthBaseUrl: string,
) => {
  if (error !== SignInErrors.ACCOUNT_ALREADY_EXISTS) {
    return (
      <>
        <Divider
          spaceAbove="loose"
          displayText="or continue with"
          cssOverrides={divider}
        />
        <SocialButtons returnUrl={returnUrl} oauthBaseUrl={oauthBaseUrl} />
      </>
    );
  } else {
    return (
      // force a minimum bottom margin if social buttons are not present
      <span
        css={css`
          display: inline-block;
          height: 60px;
          ${from.desktop} {
            height: ${space[24]}px;
          }
        `}
      />
    );
  }
};

export const SignIn = ({
  returnUrl,
  email,
  error,
  oauthBaseUrl,
  queryString,
  geolocation,
}: SignInProps) => (
  <>
    <Header geolocation={geolocation} />
    <Nav
      tabs={[
        {
          displayText: PageTitle.SIGN_IN,
          linkTo: Routes.SIGN_IN,
          isActive: true,
        },
        {
          displayText: PageTitle.REGISTRATION,
          linkTo: Routes.REGISTRATION,
          isActive: false,
        },
      ]}
    />
    <MainGrid
      gridSpanDefinition={gridItemSignInAndRegistration}
      errorOverride={error}
      errorContext={getErrorContext(error)}
    >
      <form method="post" action={buildUrl(`${Routes.SIGN_IN}${queryString}`)}>
        <CsrfFormField />
        <EmailInput defaultValue={email} />
        <div css={passwordInput}>
          <PasswordInput label="Password" />
        </div>
        <Links>
          <Link
            subdued={true}
            href={buildUrl(Routes.RESET)}
            cssOverrides={resetPassword}
          >
            Reset password
          </Link>
        </Links>
        <Terms />
        <Button css={signInButton} type="submit" data-cy="sign-in-button">
          Sign in
        </Button>
      </form>
      {showSocialButtons(error, returnUrl, oauthBaseUrl)}
    </MainGrid>
    <Footer />
  </>
);<|MERGE_RESOLUTION|>--- conflicted
+++ resolved
@@ -16,11 +16,8 @@
 import { Divider } from '@guardian/source-react-components-development-kitchen';
 import { SignInErrors } from '@/shared/model/Errors';
 import { EmailInput } from '@/client/components/EmailInput';
-<<<<<<< HEAD
 import { buildUrl } from '@/shared/lib/routeUtils';
-=======
 import { GeoLocation } from '@/shared/model/Geolocation';
->>>>>>> 66e81a17
 
 export type SignInProps = {
   returnUrl?: string;
