--- conflicted
+++ resolved
@@ -21,13 +21,10 @@
     <EmailSent
       email={email}
       queryString={queryString}
-<<<<<<< HEAD
       previousPage={buildUrl(`${Routes.SIGN_IN}`)}
-      resendEmailAction={buildUrl(`${Routes.REGISTRATION}${Routes.RESEND}`)}
-=======
-      previousPage={`${Routes.SIGN_IN}`}
-      resendEmailAction={`${Routes.REGISTRATION}${Routes.EMAIL_SENT}${Routes.RESEND}`}
->>>>>>> 53aed363
+      resendEmailAction={buildUrl(
+        `${Routes.REGISTRATION}${Routes.EMAIL_SENT}${Routes.RESEND}`,
+      )}
       showSuccess={emailSentSuccess}
       errorMessage={error}
       helpInfoBox
