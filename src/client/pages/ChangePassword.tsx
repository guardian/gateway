--- conflicted
+++ resolved
@@ -26,58 +26,7 @@
             <PageBodyText>
               Please enter your new password for {email}
             </PageBodyText>
-<<<<<<< HEAD
-            <form
-              css={form}
-              method="post"
-              action={submitUrl}
-              onSubmit={(e) => {
-                if (isTooShort) {
-                  setError(ChangePasswordErrors.AT_LEAST_8);
-                  e.preventDefault();
-                } else if (isTooLong) {
-                  setError(ChangePasswordErrors.MAXIMUM_72);
-                  e.preventDefault();
-                } else if (isWeak) {
-                  setError(ChangePasswordErrors.COMMON_PASSWORD);
-                  e.preventDefault();
-                }
-              }}
-            >
-              <CsrfFormField />
-
-              <PasswordInput
-                label="New Password"
-                name="password"
-                error={error}
-                onChange={(e) => {
-                  setPassword(e.target.value);
-                }}
-                supporting="Must be between 8 and 72 characters"
-              />
-
-              {!error && (
-                <ValidationMessage
-                  isWeak={isWeak}
-                  isTooShort={isTooShort}
-                  isTooLong={isTooLong}
-                  isChecking={isChecking}
-                />
-              )}
-
-              <Button
-                css={button}
-                type="submit"
-                icon={<SvgArrowRightStraight />}
-                iconSide="right"
-                data-cy="change-password-button"
-              >
-                Save Password
-              </Button>
-            </form>
-=======
             <PasswordForm submitUrl={submitUrl} fieldErrors={fieldErrors} />
->>>>>>> 0b9fbc3b
           </PageBody>
         </PageBox>
       </Main>
