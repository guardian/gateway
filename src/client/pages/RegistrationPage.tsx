--- conflicted
+++ resolved
@@ -21,12 +21,8 @@
       returnUrl={returnUrl}
       recaptchaSiteKey={recaptchaSiteKey}
       oauthBaseUrl={oauthBaseUrl}
-<<<<<<< HEAD
       queryString={queryParams}
-=======
-      queryString={queryString}
       geolocation={geolocation}
->>>>>>> 66e81a17
     />
   );
 };