--- conflicted
+++ resolved
@@ -48,7 +48,6 @@
   const clientState = routingConfig.clientState;
 
   hydrate(
-<<<<<<< HEAD
     // TODO: THIS IS JUST FOR TESTING
     <ABProvider
       arrayOfTestObjects={tests}
@@ -61,14 +60,9 @@
       ophanRecord={record}
     >
       <StaticRouter location={`${routingConfig.location}`} context={{}}>
-        <Main {...globalState} />
+        <Main {...clientState} />
       </StaticRouter>
     </ABProvider>,
-=======
-    <StaticRouter location={`${routingConfig.location}`} context={{}}>
-      <Main {...clientState} />
-    </StaticRouter>,
->>>>>>> e8cbc62d
     document.getElementById('app'),
   );
 };