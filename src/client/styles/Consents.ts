--- conflicted
+++ resolved
@@ -4,6 +4,7 @@
   headline,
   textSans,
   neutral,
+  from,
 } from '@guardian/source-foundations';
 
 export const heading = css`
@@ -22,14 +23,12 @@
   max-width: 640px;
 `;
 
-<<<<<<< HEAD
 export const textBold = css`
   ${text};
   font-weight: bold;
 `;
-=======
+
 const greyBorder = `1px solid ${neutral[86]}`;
->>>>>>> aacb608f
 
 export const greyBorderTop = css`
   border-top: ${greyBorder};
